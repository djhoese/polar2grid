#!/usr/bin/env python
# encoding: utf-8
# Copyright (C) 2021 Space Science and Engineering Center (SSEC),
#  University of Wisconsin-Madison.
#
#     This program is free software: you can redistribute it and/or modify
#     it under the terms of the GNU General Public License as published by
#     the Free Software Foundation, either version 3 of the License, or
#     (at your option) any later version.
#
#     This program is distributed in the hope that it will be useful,
#     but WITHOUT ANY WARRANTY; without even the implied warranty of
#     MERCHANTABILITY or FITNESS FOR A PARTICULAR PURPOSE.  See the
#     GNU General Public License for more details.
#
#     You should have received a copy of the GNU General Public License
#     along with this program.  If not, see <http://www.gnu.org/licenses/>.
#
# This file is part of the polar2grid software package. Polar2grid takes
# satellite observation data, remaps it, and writes it to a file format for
# input into another program.
# Documentation: http://www.ssec.wisc.edu/software/polar2grid/
"""Helper functions for resampling Satpy Scenes."""

import logging

from .resample_decisions import ResamplerDecisionTree
from polar2grid.filters.resample_coverage import ResampleCoverageFilter

from pyresample.geometry import DynamicAreaDefinition, AreaDefinition
from satpy.resample import get_area_def
from pyproj import Proj
import numpy as np

logger = logging.getLogger(__name__)


def _crs_equal(a, b):
    """Compare two projection dictionaries for "close enough" equality."""
    # pyproj 2.0+
    if hasattr(a, 'crs') and hasattr(b, 'crs'):
        return a.crs == b.crs

    # fallback
    from osgeo import osr
    a = dict(sorted(a.proj_dict.items()))
    b = dict(sorted(b.proj_dict.items()))
    p1 = Proj(a)
    p2 = Proj(b)
    s1 = osr.SpatialReference()
    s1.ImportFromProj4(p1.srs)
    s2 = osr.SpatialReference()
    s2.ImportFromProj4(p2.srs)
    return s1.IsSame(s2)


def _is_native_grid(grid, max_native_area):
    """Is the desired grid a version of the native Area?"""
    if not isinstance(max_native_area, AreaDefinition):
        return False
    if not isinstance(grid, AreaDefinition):
        return False
    if not _crs_equal(max_native_area, grid):
        return False
    # if not np.allclose(np.array(max_native_area.area_extent), np.array(grid.area_extent), atol=grid.pixel_size_x):
    if not np.allclose(np.array(max_native_area.area_extent), np.array(grid.area_extent)):
        return False
    if max_native_area.width < grid.width:
        return (grid.width / max_native_area.width).is_integer()
    else:
        return (max_native_area.width / grid.width).is_integer()


def _get_preserve_resolution(preserve_resolution, resampler, areas_to_resample):
    """Determine if we should preserve native resolution products.

    Preserving native resolution should only happen if:

    1. The 'native' resampler is used
    2. At least one of the areas provided to resampling are 'MIN' or 'MAX'
    3. The user didn't ask to *not* preserve it.

    """
    # save original native resolution if possible
    any_minmax = any(x in ['MIN', 'MAX'] for x in areas_to_resample)
    is_native = resampler == 'native'
    is_default = resampler is None
    return any_minmax and (is_native or is_default) and preserve_resolution


def _get_legacy_and_custom_areas(grid_configs):
    p2g_grid_configs = [x for x in grid_configs if x.endswith('.conf')]
    pyresample_area_configs = [x for x in grid_configs if not x.endswith('.conf')]
    if not grid_configs or p2g_grid_configs:
        # if we were given p2g grid configs or we weren't given any to choose from
        from polar2grid.grids import GridManager
        grid_manager = GridManager(*p2g_grid_configs)
    else:
        grid_manager = {}

    if pyresample_area_configs:
        from pyresample.utils import parse_area_file
        custom_areas = parse_area_file(pyresample_area_configs)
        custom_areas = {x.area_id: x for x in custom_areas}
    else:
        custom_areas = {}

    return grid_manager, custom_areas


def _get_area_def_from_name(area_name, input_scene, grid_manager, custom_areas):
    if area_name is None:
        # no resampling
        area_def = None
    elif area_name == 'MAX':
        area_def = input_scene.max_area()
    elif area_name == 'MIN':
        area_def = input_scene.min_area()
    elif area_name in custom_areas:
        area_def = custom_areas[area_name]
    elif area_name in grid_manager:
        p2g_def = grid_manager[area_name]
        area_def = p2g_def.to_satpy_area()
        if isinstance(area_def, DynamicAreaDefinition) and p2g_def['cell_width'] is not None:
            logger.info("Computing dynamic grid parameters...")
            area_def = area_def.freeze(input_scene.max_area(),
                                       resolution=(abs(p2g_def['cell_width']), abs(p2g_def['cell_height'])))
    else:
        area_def = get_area_def(area_name)
    return area_def


def _get_default_resampler(resampler, area_name, area_def, input_scene):
    if resampler is None and area_def is not None:
        rs = 'native' if area_name in ['MIN', 'MAX'] or _is_native_grid(area_def, input_scene.max_area()) else 'nearest'
        logger.debug("Setting default resampling to '{}' for grid '{}'".format(rs, area_name))
    else:
        rs = resampler
    return rs


class AreaDefResolver:
    def __init__(self, input_scene, grid_configs):
        grid_manager, custom_areas = _get_legacy_and_custom_areas(grid_configs)
        self.input_scene = input_scene
        self.grid_manager = grid_manager
        self.custom_areas = custom_areas

    def __getitem__(self, area_name):
        return _get_area_def_from_name(area_name,
                                       self.input_scene,
                                       self.grid_manager,
                                       self.custom_areas)


def _default_grid(resampler, is_polar2grid):
    if resampler in ['native']:
        default_target = 'MAX'
    else:
        default_target = 'wgs84_fit' if is_polar2grid else 'MAX'
    return default_target


def _hashable_kwargs(kwargs):
    return tuple(sorted(kwargs.items()))


def _redict_hashable_kwargs(kwargs_tuple):
    return dict(kwargs_tuple)


def _create_resampling_groups(input_scene, resampling_dtree, is_polar2grid):
    resampling_groups = {}
    for data_id in input_scene.keys():
        resampling_args = resampling_dtree.find_match(**input_scene[data_id].attrs)
        resampler = resampling_args['resampler']
        resampler_kwargs = resampling_args.get('kwargs', {})
        default_target = resampling_args.get('default_target', None)
        if default_target is None:
            default_target = _default_grid(resampler, is_polar2grid)
        hashable_kwargs = _hashable_kwargs(resampler_kwargs)
        resampling_groups.setdefault((resampler, hashable_kwargs, default_target), []).append(data_id)
    return resampling_groups


def resample_scene(input_scene, areas_to_resample, grid_configs, resampler,
                   preserve_resolution=True, grid_coverage=0.1, is_polar2grid=True, **resample_kwargs):
    """Resample a single Scene to multiple target areas."""
    area_resolver = AreaDefResolver(input_scene, grid_configs)
    resampling_dtree = ResamplerDecisionTree.from_configs()
    if resampler is None:
        resampling_groups = _create_resampling_groups(input_scene, resampling_dtree, is_polar2grid)
    else:
        default_target = _default_grid(resampler, is_polar2grid)
        rs_kwargs = _hashable_kwargs(resample_kwargs)
        resampling_groups = {(resampler, rs_kwargs, default_target): None}

    wishlist = input_scene.wishlist.copy()
    scenes_to_save = []
    for (resampler, _resample_kwargs, default_target), data_ids in resampling_groups.items():
        if areas_to_resample is None:
            if resampler in ['native']:
                logging.debug("Using default resampling target area 'MAX'.")
                areas_to_resample = ['MAX']
            elif default_target is None:
                raise ValueError("No destination grid/area specified and no default available (use -g flag).")
            else:
                logging.debug("Using default resampling target area '%s'.", default_target)
                areas_to_resample = [default_target]
        elif not areas_to_resample:
            areas_to_resample = [None]

        preserve_resolution = _get_preserve_resolution(preserve_resolution, resampler, areas_to_resample)
        if preserve_resolution:
            preserved_products = set(wishlist) & set(input_scene.keys())
            scenes_to_save.append((input_scene, preserved_products))
        else:
            preserved_products = set()

        logger.debug("Products to preserve resolution for: {}".format(preserved_products))
        logger.debug("Products to use new resolution for: {}".format(set(wishlist) - preserved_products))
        # convert hashable tuple to dict
        _resample_kwargs = _redict_hashable_kwargs(_resample_kwargs)
        for area_name in areas_to_resample:
            area_def = area_resolver[area_name]
            rs = _get_default_resampler(resampler, area_name, area_def, input_scene)
            if area_def is not None:
                scene_to_resample = input_scene
                if resampler != 'native' and grid_coverage > 0:
                    logger.info("Checking products for sufficient output grid coverage (grid: '%s')...", area_name)
                    filter = ResampleCoverageFilter(target_area=area_def,
                                                    coverage_fraction=grid_coverage)
                    scene_to_resample = filter.filter_scene(input_scene)
                    if scene_to_resample is None:
                        logger.warning("No products were found to overlap with '%s' grid.", area_name)
                        continue
                logger.info("Resampling to '%s' using '%s' resampling...", area_name, rs)
                logger.debug("Resampling to '%s' using resampler '%s' with %s", area_name, rs, _resample_kwargs)
<<<<<<< HEAD
                scene_to_resample = input_scene
                if resampler != 'native' and grid_coverage > 0:
                    filter = ResampleCoverageFilter(target_area=area_def,
                                                    coverage_fraction=grid_coverage)
                    scene_to_resample = filter.filter_scene(input_scene)
                    if scene_to_resample is None:
                        logger.warning("No products were found to overlap with '%s' grid.", area_name)
                        continue
=======
>>>>>>> 7220b3ad
                new_scn = scene_to_resample.resample(area_def, resampler=rs, **_resample_kwargs)
            elif not preserve_resolution:
                # the user didn't want to resample to any areas
                # the user also requested that we don't preserve resolution
                # which means we have to save this Scene's datasets
                # because they won't be saved
                new_scn = input_scene.copy(datasets=data_ids)
            # we only want to try to save products that we asked for and that
            # we were actually able to generate. Composite generation may have
            # modified the original DataID so we can't use
            # 'resampled_products'.
            _resampled_products = (new_scn.wishlist & set(new_scn.keys())) - preserved_products
            scenes_to_save.append((new_scn, _resampled_products))

    return scenes_to_save<|MERGE_RESOLUTION|>--- conflicted
+++ resolved
@@ -236,17 +236,6 @@
                         continue
                 logger.info("Resampling to '%s' using '%s' resampling...", area_name, rs)
                 logger.debug("Resampling to '%s' using resampler '%s' with %s", area_name, rs, _resample_kwargs)
-<<<<<<< HEAD
-                scene_to_resample = input_scene
-                if resampler != 'native' and grid_coverage > 0:
-                    filter = ResampleCoverageFilter(target_area=area_def,
-                                                    coverage_fraction=grid_coverage)
-                    scene_to_resample = filter.filter_scene(input_scene)
-                    if scene_to_resample is None:
-                        logger.warning("No products were found to overlap with '%s' grid.", area_name)
-                        continue
-=======
->>>>>>> 7220b3ad
                 new_scn = scene_to_resample.resample(area_def, resampler=rs, **_resample_kwargs)
             elif not preserve_resolution:
                 # the user didn't want to resample to any areas
