#!/usr/bin/env python3
# encoding: utf-8
# Copyright (C) 2012-2016 Space Science and Engineering Center (SSEC),
# University of Wisconsin-Madison.
#
# This program is free software: you can redistribute it and/or modify
# it under the terms of the GNU General Public License as published by
# the Free Software Foundation, either version 3 of the License, or
# (at your option) any later version.
#
# This program is distributed in the hope that it will be useful,
# but WITHOUT ANY WARRANTY; without even the implied warranty of
# MERCHANTABILITY or FITNESS FOR A PARTICULAR PURPOSE.  See the
# GNU General Public License for more details.
#
# You should have received a copy of the GNU General Public License
# along with this program.  If not, see <http://www.gnu.org/licenses/>.
#
# This file is part of the polar2grid software package. Polar2grid takes
# satellite observation data, remaps it, and writes it to a file format for
#     input into another program.
# Documentation: http://www.ssec.wisc.edu/software/polar2grid/
#
# Written by David Hoese    June 2016
# University of Wisconsin-Madison
# Space Science and Engineering Center
# 1225 West Dayton Street
# Madison, WI  53706
# david.hoese@ssec.wisc.edu
"""The SCMI AWIPS writer is used to create AWIPS compatible tiled NetCDF4
files. The Advanced Weather Interactive Processing System (AWIPS) is a
program used by the United States National Weather Service (NWS) and others
to view
different forms of weather imagery. Sectorized Cloud and Moisture Imagery
(SCMI) is a netcdf format accepted by AWIPS to store one image broken up
in to one or more "tiles". Once AWIPS is configured for specific products
the SCMI NetCDF writer can be used to provide compatible products to the
system. The files created by this writer are compatible with AWIPS II.

The SCMI writer takes remapped image data and creates an
AWIPS-compatible NetCDF4 file. The SCMI writer and the AWIPS client may
need to be configured to make things appear the way the user wants in
the AWIPS client. The SCMI writer can only produce files for datasets mapped
to areas with specific projections:

    - Lambert Conformal Conic (`+proj=lcc`)
    - Geostationary (`+proj=geos`)
    - Mercator (`+proj=merc`)
    - Polar Stereographic (`+proj=stere`)

This is a limitation of the AWIPS client and not of the SCMI writer.

Numbered versus Lettered Grids
------------------------------

By default the SCMI writer will save tiles by number starting with '1'
representing the upper-left image tile. Tile numbers then increase
along the column and then on to the next row.

By specifying ``--letters`` on the command line, tiles can be designated with a
letter. Lettered grids or sectors are preconfigured in the SCMI writer
configuration file (`scmi_backend.ini`). The lettered tile locations are static and
will not change with the data being written to them. Each lettered tile is split
in to a certain number of subtiles (`--letter-subtiles`), default 2 rows by
2 columns. Lettered tiles are meant to make it easier for receiving
AWIPS clients/stations to filter what tiles they receive; saving time,
bandwidth, and space.

Any tiles (numbered or lettered) not containing any valid data are not
created.

 .. warning::

     The SCMI writer does not default to using any grid. Therefore, it is recommended to specify
     one or more grids for remapping by using the `-g` flag.

"""
<<<<<<< HEAD
__docformat__ = "restructuredtext en"

import os
import logging
import string
=======
>>>>>>> 73db84af
import sys
from datetime import datetime, timedelta
from netCDF4 import Dataset

import numpy as np

<<<<<<< HEAD
from polar2grid.core import roles
from polar2grid.core.containers import GriddedScene
from ConfigParser import NoSectionError, NoOptionError
=======
from polar2grid.core.dtype import DTYPE_UINT8
from polar2grid.core import roles
from configparser import NoSectionError
>>>>>>> 73db84af


try:
    # try getting setuptools/distribute's version of resource retrieval first
    from pkg_resources import resource_filename as get_resource_filename
except ImportError:
    print("WARNING: Missing 'pkg_resources' dependency")

    def get_resource_filename(mod_name, resource_name):
        if mod_name != 'polar2grid.fonts':
            raise ValueError('Can only import resources from polar2grid (missing pkg_resources dependency)')
        return os.path.join(os.path.dirname(os.path.realpath(__file__)), '..', 'fonts', resource_name)

LOG = logging.getLogger(__name__)
# AWIPS 2 seems to not like data values under 0
AWIPS_USES_NEGATIVES = False
AWIPS_DATA_DTYPE = np.int16
DEFAULT_OUTPUT_PATTERN = '{source_name}_AII_{satellite}_{instrument}_{product_name}_{sector_id}_{tile_id}_{begin_time:%Y%m%d_%H%M}.nc'
DEFAULT_CONFIG_FILE = os.environ.get("AWIPS_CONFIG_FILE", "polar2grid.awips:scmi_backend.ini")

# misc. global attributes
SCMI_GLOBAL_ATT = dict(
    satellite_id=None,  # GOES-H8
    pixel_y_size=None,  # km
    start_date_time=None,  # 2015181030000,  # %Y%j%H%M%S
    pixel_x_size=None,  # km
    product_name=None,  # "HFD-010-B11-M1C01",
    production_location=None,  # "MSC",
)


UNIT_CONV = {
    'micron': 'microm',
    'mm h-1': 'mm/h',
    '1': '*1',
    'none': '*1',
    'percent': '%',
    'Kelvin': 'kelvin',
    'K': 'kelvin',
}


# Lettered Grids are predefined/static tile grids starting with A
# in the upper-left cell, going right until all cells are filled
# Map proj_type -> (upper_left_extent, lower_right_extent, tile_width, tile_height)
LETTERED_GRIDS = {
    'lcc': ((-140, 55), (-50, 15), 5000, 5000),
    'stere': ((130, 80), (-120, 50), 5000, 5000),
    'mercator': ((-180, 50), (-50, 10), 5000, 5000),
}


class NumberedTileGenerator(object):
    def __init__(self, grid_definition,
                 tile_shape=None, tile_count=None):
        self.grid_definition = grid_definition
        self._rows = self.grid_definition['height']
        self._cols = self.grid_definition['width']

        # get tile shape, number of tiles, etc.
        self._get_tile_properties(tile_shape, tile_count)
        # scaling parameters for the overall images X and Y coordinates
        # they must be the same for all X and Y variables for all tiles
        # and must be stored in the file as 0, 1, 2, 3, ...
        # (X factor, X offset, Y factor, Y offset)
        self.mx, self.bx, self.my, self.by = self._get_xy_scaling_parameters()
        self._tile_cache = []

    def _get_tile_properties(self, tile_shape, tile_count):
        if tile_shape is not None:
            tile_shape = (int(min(tile_shape[0], self._rows)), int(min(tile_shape[1], self._cols)))
            tile_count = (int(np.ceil(self._rows / float(tile_shape[0]))), int(np.ceil(self._cols / float(tile_shape[1]))))
        elif tile_count:
            tile_shape = (int(np.ceil(self._rows / float(tile_count[0]))), int(np.ceil(self._cols / float(tile_count[1]))))
        else:
            raise ValueError("Either 'tile_count' or 'tile_shape' must be provided")

        # number of pixels per each tile
        self.tile_shape = tile_shape
        # number of tiles in each direction (rows, columns)
        self.tile_count = tile_count
        # number of tiles in the entire image
        self.total_tiles = tile_count[0] * tile_count[1]
        # number of pixels in the whole image (rows, columns)
        self.image_shape = (self.tile_shape[0] * self.tile_count[0],
                            self.tile_shape[1] * self.tile_count[1])

        # X and Y coordinates of the whole image
        self.x, self.y = self._get_xy_arrays()

    def _get_xy_arrays(self):
        gd = self.grid_definition
        ts = self.tile_shape
        tc = self.tile_count
        # Since our tiles may go over the edge of the original "grid" we
        # need to make sure we calculate X/Y to the edge of all of the tiles
        imaginary_data_size = (ts[0] * tc[0], ts[1] * tc[1])
        imaginary_grid_def = gd.copy()
        imaginary_grid_def["height"] = imaginary_data_size[0]
        imaginary_grid_def["width"] = imaginary_data_size[1]

        x, y = imaginary_grid_def.get_xy_arrays()
        x = x[0].squeeze()  # all rows should have the same coordinates
        y = y[:, 0].squeeze()  # all columns should have the same coordinates
        # scale the X and Y arrays to fit in the file for 16-bit integers
        # AWIPS is dumb and requires the integer values to be 0, 1, 2, 3, 4
        # Max value of a signed 16-bit integer is 32767 meaning
        # 32768 values.
        if x.shape[0] > 2**15:
            # awips uses 0, 1, 2, 3 so we can't use the negative end of the variable space
            raise ValueError("X variable too large for AWIPS-version of 16-bit integer space")
        if y.shape[0] > 2**15:
            # awips uses 0, 1, 2, 3 so we can't use the negative end of the variable space
            raise ValueError("Y variable too large for AWIPS-version of 16-bit integer space")
        return np.ma.masked_array(x), np.ma.masked_array(y)

    def _get_xy_scaling_parameters(self):
        """Get the X/Y coordinate limits for the full resulting image"""
        gd = self.grid_definition
        bx = self.x.min()
        mx = gd['cell_width']
        by = self.y.max()
        my = gd['cell_height']
        return mx, bx, my, by

    def _tile_number(self, ty, tx):
        # e.g.
        # 001 002 003 004
        # 005 006 ...
        return ty * self.tile_count[1] + tx + 1

    def _tile_identifier(self, ty, tx):
        return "T{:03d}".format(self._tile_number(ty, tx))

    def _generate_tile_info(self):
        x = self.x
        y = self.y
        ts = self.tile_shape
        tc = self.tile_count

        if self._tile_cache:
            for tile_info in self._tile_cache:
                yield tile_info

        for ty in range(tc[0]):
            for tx in range(tc[1]):
                tile_id = self._tile_identifier(ty, tx)
                tile_row_offset = ty * ts[0]
                tile_column_offset = tx * ts[1]

                # store tile data to an intermediate array
                # the tile may be larger than the remaining data, handle that:
                max_row_idx = min((ty + 1) * ts[0], self._rows) - (ty * ts[0])
                max_col_idx = min((tx + 1) * ts[1], self._cols) - (tx * ts[1])
                tile_slices = (slice(0, max_row_idx), slice(0, max_col_idx))
                data_slices = (slice(ty * ts[0], (ty + 1) * ts[0]),
                               slice(tx * ts[1], (tx + 1) * ts[1]))

                tmp_x = x[data_slices[1]]
                tmp_y = y[data_slices[0]]

                tile_info = (tile_row_offset, tile_column_offset, tile_id, tmp_x, tmp_y, tile_slices, data_slices)
                self._tile_cache.append(tile_info)
                yield tile_info

    def __call__(self, data, fill_value=np.nan):
        ts = self.tile_shape
        tmp_tile = np.ma.zeros(ts, dtype=np.float32)
        tmp_tile.set_fill_value(fill_value)
        tmp_tile[:] = np.ma.masked

        if self._tile_cache:
            tile_infos = self._tile_cache
        else:
            tile_infos = self._generate_tile_info()

        for tile_info in tile_infos:
            tmp_tile[tile_info[-2]] = data[tile_info[-1]]
            if tmp_tile.mask.all():
                LOG.info("Tile {} contains all masked data, skipping...".format(tile_info[2]))
                continue

            yield tile_info[:-2], tmp_tile
            tmp_tile[:] = np.ma.masked


class LetteredTileGenerator(NumberedTileGenerator):
    def __init__(self, grid_definition, extents,
                 cell_size=(2000000, 2000000),
                 num_subtiles=None):
        # (row subtiles, col subtiles)
        self.num_subtiles = num_subtiles or (2, 2)
        self.cell_size = cell_size  # (row tile height, col tile width)
        # lon/lat
        self.ll_extents = extents[:2]  # (-135, 20)
        self.ur_extents = extents[2:]  # (-60, 60)
        super(LetteredTileGenerator, self).__init__(grid_definition)

    def _get_tile_properties(self, tile_shape, tile_count):
        # ignore tile_shape and tile_count
        # they come from the base class, but aren't used here

        # get original image's X/Y
        gd = self.grid_definition
        p = gd.proj
        x, y = gd.get_xy_arrays()
        x = x[0].squeeze()  # all rows should have the same coordinates
        y = y[:, 0].squeeze()  # all columns should have the same coordinates

        ll_corner = self.ll_extents
        ur_corner = self.ur_extents
        cw = abs(gd['cell_width'])
        ch = abs(gd['cell_height'])
        st = self.num_subtiles
        cs = self.cell_size  # row height, column width
        # make sure the number of total tiles is a factor of the subtiles
        # meaning each letter has the full number of subtiles
        ll_xy = p(*ll_corner)
        ur_xy = p(*ur_corner)
        # Tile numbering/naming starts from the upper left corner
        ul_xy = (ll_xy[0], ur_xy[1])

        # Adjust the upper-left corner to 'perfectly' match the data
        # X/Y are center of pixels, adjust by half a pixels to get upper-left pixel corner
        shift_x = float(ul_xy[0] - (x.min() - cw / 2.)) % cw  # could be negative
        shift_y = float(ul_xy[1] - (y.max() + ch / 2.)) % ch  # could be negative
        LOG.debug("Adjusting lettered grid by ({}, {}) so it better matches data X/Y".format(shift_x, shift_y))
        ul_xy = (ul_xy[0] - shift_x, ul_xy[1] - shift_y)  # outer edge of grid
        # always keep the same distance between the extents
        ll_xy = (ul_xy[0], ll_xy[1] - shift_y)
        ur_xy = (ur_xy[0] - shift_x, ul_xy[1])

        fcs_y, fcs_x = (np.ceil(float(cs[0]) / st[0]), np.ceil(float(cs[1]) / st[1]))
        # need X/Y for *whole* tiles
        max_cols = np.ceil((ur_xy[0] - ul_xy[0]) / fcs_x)
        max_rows = np.ceil((ul_xy[1] - ll_xy[1]) / fcs_y)
        # don't create partial alpha-tiles
        max_cols = int(np.ceil(max_cols / st[1]) * st[1])
        max_rows = int(np.ceil(max_rows / st[0]) * st[0])

        # make tile cell size a factor of pixel size
        num_pixels_x = int(np.floor(fcs_x / cw))
        num_pixels_y = int(np.floor(fcs_y / ch))
        # NOTE: this does not change the *total* number of columns/rows that
        # will be produced. This is important because otherwise the number
        # of alpha tiles could depend on the input data which is not what we
        # want
        fcs_x = num_pixels_x * cw
        fcs_y = num_pixels_y * ch
        # NOTE: this takes the center of the pixel relative to the upper-left outer edge:
        min_col = max(int(np.floor((x.min() - ul_xy[0]) / fcs_x)), 0)
        max_col = min(int(np.floor((x.max() - ul_xy[0]) / fcs_x)), max_cols - 1)
        min_row = max(int(np.floor((ul_xy[1] - y.max()) / fcs_y)), 0)
        max_row = min(int(np.floor((ul_xy[1] - y.min()) / fcs_y)), max_rows - 1)
        num_cols = max_col - min_col + 1
        num_rows = max_row - min_row + 1

        if (max_cols * max_rows) / (st[0] * st[1]) > 26:
            raise ValueError("Too many lettered grid cells (sector cell size too small). Max 26")

        self.tile_shape = (num_pixels_y, num_pixels_x)
        self.total_tile_count = (max_rows, max_cols)
        self.tile_count = (num_rows, num_cols)
        self.total_tiles = num_rows * num_cols
        self.image_shape = (num_pixels_y * num_rows, num_pixels_x * num_cols)
        self.min_col = min_col
        self.max_col = max_col
        self.min_row = min_row
        self.max_row = max_row
        self.ul_xy = ul_xy
        self.mx = cw
        self.bx = ul_xy[0]
        self.my = -ch
        self.by = ul_xy[1]
        self.x = x
        self.y = y

    def _get_xy_scaling_parameters(self):
        """Get the X/Y coordinate limits for the full resulting image"""
        return self.mx, self.bx, self.my, self.by

    def _tile_identifier(self, ty, tx):
        st = self.num_subtiles
        ttc = self.total_tile_count
        alpha_num = int((ty / st[0]) * (ttc[1] / st[1]) + (tx / st[1]))
        alpha = string.ascii_uppercase[alpha_num]
        tile_num = int((ty % st[0]) * st[1] + (tx % st[1])) + 1
        return "T{}{:02d}".format(alpha, tile_num)

    def _generate_tile_info(self):
        if self._tile_cache:
            for tile_info in self._tile_cache:
                yield tile_info

        ts = self.tile_shape
        ul_xy = self.ul_xy
        x, y = self.x, self.y
        cw = abs(float(self.grid_definition['cell_width']))
        ch = abs(float(self.grid_definition['cell_height']))

        # where does the data fall in our lettered grid
        for gy in range(self.min_row, self.max_row + 1):
            for gx in range(self.min_col, self.max_col + 1):
                tile_id = self._tile_identifier(gy, gx)
                # ul_xy is outer-edge of upper-left corner
                # x/y are center of each data pixel
                x_left = ul_xy[0] + gx * ts[1] * cw
                x_right = x_left + ts[1] * cw
                y_top = ul_xy[1] - gy * ts[0] * ch
                y_bot = y_top - ts[0] * ch
                x_mask = np.nonzero((x >= x_left) & (x < x_right))[0]
                y_mask = np.nonzero((y > y_bot) & (y <= y_top))[0]
                if not x_mask.any() or not y_mask.any():
                    # no data in this tile
                    LOG.debug("Tile '{}' doesn't have any data in it".format(tile_id))
                    continue
                x_slice = slice(x_mask[0], x_mask[-1] + 1)  # assume it's continuous
                y_slice = slice(y_mask[0], y_mask[-1] + 1)

                # theoretically we can precompute the X/Y now
                # instead of taking the x/y data and mapping it
                # to the tile
                tmp_x = np.ma.arange(x_left + cw / 2., x_right, cw)
                tmp_y = np.ma.arange(y_top - ch / 2., y_bot, -ch)
                data_x_idx_min = np.nonzero(np.isclose(tmp_x, x[x_slice.start]))[0][0]
                data_x_idx_max = np.nonzero(np.isclose(tmp_x, x[x_slice.stop - 1]))[0][0]
                # I have a half pixel error some where
                data_y_idx_min = np.nonzero(np.isclose(tmp_y, y[y_slice.start]))[0][0]
                data_y_idx_max = np.nonzero(np.isclose(tmp_y, y[y_slice.stop - 1]))[0][0]
                # now put the data in the grid tile

                tile_slices = (slice(data_y_idx_min, data_y_idx_max + 1),
                               slice(data_x_idx_min, data_x_idx_max + 1))
                data_slices = (y_slice, x_slice)

                tile_info = (gy * ts[0], gx * ts[1], tile_id, tmp_x, tmp_y, tile_slices, data_slices)
                self._tile_cache.append(tile_info)
                yield tile_info


class SCMIConfigReader(roles.INIConfigReader):
    # Fields used to match a product object to it's correct configuration
    id_fields = (
        "product_name",
        "data_kind",
        "satellite",
        "instrument",
        "grid_name",
        "units",
        "reader",
    )

    def __init__(self, *scmi_configs, **kwargs):
        kwargs["section_prefix"] = kwargs.get("section_prefix", "scmi:")
        kwargs["float_kwargs"] = set()
        kwargs["boolean_kwargs"] = set()
        LOG.debug("Loading SCMI configuration files:\n\t%s", "\n\t".join(scmi_configs))
        super(SCMIConfigReader, self).__init__(*scmi_configs, **kwargs)

    def get_config_options(self, **kwargs):
        kwargs = dict((k, kwargs.get(k, None)) for k in self.id_fields)
        return super(SCMIConfigReader, self).get_config_options(**kwargs)


class SCMISectorConfigReader(roles.SimpleINIConfigReader):
    def get_sector_info(self, sector_id):
        sname = "scmi:sector:" + sector_id
        i = {}
        i['ll_extent'] = [float(x.strip()) for x in self.config_parser.get(sname, 'll_extent').split(',')]
        i['ur_extent'] = [float(x.strip()) for x in self.config_parser.get(sname, 'ur_extent').split(',')]
        i['cell_size'] = self.config_parser.getfloat(sname, 'cell_size')
        i['cell_size'] = (i['cell_size'], i['cell_size'])
        i['proj'] = self.config_parser.get(sname, 'proj')
        return i


class AttributeHelper(object):
    """
    helper object which wraps around a HimawariScene to provide SCMI attributes
    """
    def __init__(self, dataset):
        self.dataset = dataset

    def apply_attributes(self, nc, table, prefix=''):
        """
        apply fixed attributes, or look up attributes needed and apply them
        """
        for name, value in sorted(table.items()):
            if name in nc.ncattrs():
                LOG.debug('already have a value for %s' % name)
                continue
            if value is not None:
                setattr(nc, name, value)
            else:
                funcname = prefix+name  # _global_ + product_tile_height
                func = getattr(self, funcname, None)
                if func is not None:
                    value = func()
                    if value is not None:
                        setattr(nc, name, value)
                else:
                    LOG.info('no routine matching %s' % funcname)

    def _scene_time(self):
        return self.dataset["begin_time"] + timedelta(minutes=int(os.environ.get("DEBUG_TIME_SHIFT", 0)))

    def _product_name(self):
        return self.dataset["product_name"]

    def _global_product_name(self):
        return self._product_name()

    def _global_pixel_x_size(self):
        return self.dataset["grid_definition"]["cell_width"] / 1000.

    def _global_pixel_y_size(self):
        return self.dataset["grid_definition"]["cell_height"] / 1000.

    def _global_start_date_time(self):
        when = self._scene_time()
        return when.strftime('%Y-%m-%dT%H:%M:%S')

    def _global_production_location(self):
        org = os.environ.get('ORGANIZATION', None)
        if org is not None:
            return org
        else:
            LOG.debug('environment ORGANIZATION not set for .production_location attribute, using hostname')
            import socket
            return socket.gethostname()  # FUTURE: something more correct but this will do for now


class SCMIWriter(object):
    """
    Write a basic NetCDF4 file with header data mapped to global attributes, and BT/ALB/RAD variables
    FUTURE: optionally add time dimension (CF)
    FUTURE: optionally add zenith and azimuth angles

    """
    _nc = None
    _kind = None  # 'albedo', 'brightness_temp'
    _band = None
    _include_fgf = True
    _fill_value = 0
    row_dim_name, col_dim_name = 'y', 'x'
    y_var_name, x_var_name = 'y', 'x'
    image_var_name = 'data'
    fgf_y = None
    fgf_x = None
    projection = None

    def __init__(self, filename, include_fgf=True, helper=None, compress=False):
        self._nc = Dataset(filename, 'w')
        self._include_fgf = include_fgf
        self._compress = compress
        self.helper = helper
        self.image_data = None  # filled in by create_variables later

    def create_dimensions(self, lines, columns):
        # Create Dimensions
        _nc = self._nc
        _nc.createDimension(self.row_dim_name, lines)
        _nc.createDimension(self.col_dim_name, columns)

    def create_variables(self, bitdepth, fill_value, scale_factor=None, add_offset=None,
                         valid_min=None, valid_max=None):
        fgf_coords = "%s %s" % (self.y_var_name, self.x_var_name)

        self.image_data = self._nc.createVariable(self.image_var_name,
                                                  AWIPS_DATA_DTYPE,
                                                  dimensions=(self.row_dim_name, self.col_dim_name),
                                                  fill_value=fill_value,
                                                  zlib=self._compress)
        self.image_data.coordinates = fgf_coords
        self.apply_data_attributes(bitdepth, scale_factor, add_offset,
                                   valid_min=valid_min, valid_max=valid_max)

        if self._include_fgf:
            self.fgf_y = self._nc.createVariable(self.y_var_name, 'i2', dimensions=(self.row_dim_name,), zlib=self._compress)
            self.fgf_x = self._nc.createVariable(self.x_var_name, 'i2', dimensions=(self.col_dim_name,), zlib=self._compress)

    def apply_data_attributes(self, bitdepth, scale_factor, add_offset,
                              valid_min=None, valid_max=None):
        # NOTE: grid_mapping is set by `set_projection_attrs`
        self.image_data.scale_factor = np.float32(scale_factor)
        self.image_data.add_offset = np.float32(add_offset)
        u = self.helper.dataset.get('units', '1')
        self.image_data.units = UNIT_CONV.get(u, u)
        file_bitdepth = self.image_data.dtype.itemsize * 8
        is_unsigned = self.image_data.dtype.kind == 'u'
        if not AWIPS_USES_NEGATIVES and not is_unsigned:
            file_bitdepth -= 1
            is_unsigned = True

        if bitdepth >= file_bitdepth:
            bitdepth = file_bitdepth
            num_fills = 1
        else:
            bitdepth = bitdepth
            num_fills = 0
        if valid_min is not None and valid_max is not None:
            self.image_data.valid_min = valid_min
            self.image_data.valid_max = valid_max
        elif not is_unsigned:
            # signed data type
            self.image_data.valid_min = -2**(bitdepth - 1)
            # 1 less for data type (65535), another 1 less for fill value (fill value = max file value)
            self.image_data.valid_max = 2**(bitdepth - 1) - 1 - num_fills
        else:
            # unsigned data type
            self.image_data.valid_min = 0
            self.image_data.valid_max = 2**bitdepth - 1 - num_fills

        if "standard_name" in self.helper.dataset:
            self.image_data.standard_name = self.helper.dataset["standard_name"]
        elif self.helper.dataset["data_kind"] in ["reflectance", "albedo"]:
            self.image_data.standard_name = "toa_bidirectional_reflectance"
        else:
            self.image_data.standard_name = self.helper.dataset["data_kind"]

    def set_fgf(self, x, mx, bx, y, my, by, units='meters', downsample_factor=1):
        # assign values before scale factors to avoid implicit scale reversal
        LOG.debug('y variable shape is {}'.format(self.fgf_y.shape))
        self.fgf_y.scale_factor = np.float64(my * float(downsample_factor))
        self.fgf_y.add_offset = np.float64(by)
        self.fgf_y.units = units
        self.fgf_y.standard_name = "projection_y_coordinate"
        self.fgf_y[:] = y

        LOG.debug('x variable shape is {}'.format(self.fgf_x.shape))
        self.fgf_x.scale_factor = np.float64(mx * float(downsample_factor))
        self.fgf_x.add_offset = np.float64(bx)
        self.fgf_x.units = units
        self.fgf_x.standard_name = "projection_x_coordinate"
        self.fgf_x[:] = x

    def set_image_data(self, data, fill_value):
        LOG.info('writing image data')
        # note: autoscaling will be applied to make int16
        assert(hasattr(data, 'mask'))
        self.image_data[:, :] = np.require(data.filled(fill_value), dtype=np.float32)

    def set_projection_attrs(self, grid_def):
        """
        assign projection attributes per GRB standard
        """
        proj4_info = grid_def.proj4_dict
        if proj4_info["proj"] == "geos":
            p = self.projection = self._nc.createVariable("fixedgrid_projection", 'i4')
            self.image_data.grid_mapping = "fixedgrid_projection"
            p.short_name = grid_def["grid_name"]
            p.grid_mapping_name = "geostationary"
            p.sweep_angle_axis = proj4_info.get("sweep", "x")
            p.perspective_point_height = proj4_info['h']
            p.latitude_of_projection_origin = np.float32(0.0)
            p.longitude_of_projection_origin = np.float32(proj4_info.get('lon_0', 0.0))  # is the float32 needed?
        elif proj4_info["proj"] == "lcc":
            p = self.projection = self._nc.createVariable("lambert_projection", 'i4')
            self.image_data.grid_mapping = "lambert_projection"
            p.short_name = grid_def["grid_name"]
            p.grid_mapping_name = "lambert_conformal_conic"
            p.standard_parallel = proj4_info["lat_0"]  # How do we specify two standard parallels?
            p.longitude_of_central_meridian = proj4_info["lon_0"]
            p.latitude_of_projection_origion = proj4_info.get('lat_1', proj4_info['lat_0'])  # Correct?
        elif proj4_info['proj'] == 'stere':
            p = self.projection = self._nc.createVariable("polar_projection", 'i4')
            self.image_data.grid_mapping = "polar_projection"
            p.short_name = grid_def["grid_name"]
            p.grid_mapping_name = "polar_stereographic"
            p.standard_parallel = proj4_info["lat_ts"]
            p.straight_vertical_longitude_from_pole = proj4_info.get("lon_0", 0.0)
            p.latitude_of_projection_origion = proj4_info["lat_0"]  # ?
        elif proj4_info['proj'] == 'merc':
            p = self.projection = self._nc.createVariable("mercator_projection", 'i4')
            self.image_data.grid_mapping = "mercator_projection"
            p.short_name = grid_def["grid_name"]
            p.grid_mapping_name = "mercator"
            p.standard_parallel = proj4_info.get('lat_ts', proj4_info.get('lat_0', 0.0))
            p.longitude_of_projection_origin = proj4_info.get("lon_0", 0.0)
        else:
            raise ValueError("SCMI can not handle projection '{}'".format(proj4_info['proj']))

        p.semi_major_axis = np.float64(proj4_info["a"])
        p.semi_minor_axis = np.float64(proj4_info["b"])
        p.false_easting = np.float32(proj4_info.get("x", 0.0))
        p.false_northing = np.float32(proj4_info.get("y", 0.0))

    def set_global_attrs(self, physical_element, awips_id, sector_id,
                         creating_entity, total_tiles, total_pixels,
                         tile_row, tile_column,
                         tile_height, tile_width):
        self._nc.Conventions = "CF-1.7"
        self._nc.creator = "UW SSEC - CSPP Polar2Grid"
        self._nc.creation_time = datetime.utcnow().strftime('%Y-%m-%dT%H:%M:%S')
        # name as it shows in the product browser (physicalElement)
        self._nc.physical_element = physical_element
        self._nc.satellite_id = creating_entity
        # identifying name to match against AWIPS common descriptions (ex. "AWIPS_product_name")
        self._nc.awips_id = awips_id
        self._nc.sector_id = sector_id
        self._nc.tile_row_offset = tile_row
        self._nc.tile_column_offset = tile_column
        self._nc.product_tile_height = tile_height
        self._nc.product_tile_width = tile_width
        self._nc.number_product_tiles = total_tiles[0] * total_tiles[1]
        self._nc.product_rows = total_pixels[0]
        self._nc.product_columns = total_pixels[1]

        self.helper.apply_attributes(self._nc, SCMI_GLOBAL_ATT, '_global_')

    def close(self):
        self._nc.sync()
        self._nc.close()
        self._nc = None


class Backend(roles.BackendRole):
    def __init__(self, backend_configs=None, rescale_configs=None,
                 compress=False, fix_awips=False, **kwargs):
        backend_configs = backend_configs or [DEFAULT_CONFIG_FILE]
        self.awips_config_reader = SCMIConfigReader(*backend_configs, empty_ok=True)
        self.scmi_sector_reader = SCMISectorConfigReader(*backend_configs)
        self.compress = compress
        self.fix_awips = fix_awips
        super(Backend, self).__init__(**kwargs)

    @property
    def known_grids(self):
        return None

<<<<<<< HEAD
    def _calc_factor_offset(self, data=None, dtype=np.int16, bitdepth=None,
                            min=None, max=None, num_fills=1,
                            flag_meanings=False):
=======
    def _calc_factor_offset(self, data=None, dtype=np.int16, bitdepth=None, vmin=None, vmax=None, num_fills=1):
>>>>>>> 73db84af
        if num_fills > 1:
            raise NotImplementedError("More than one fill value is not implemented yet")

        dtype = np.dtype(dtype)
        file_bitdepth = dtype.itemsize * 8
        is_unsigned = dtype.kind == 'u'
        if not AWIPS_USES_NEGATIVES and not is_unsigned:
            file_bitdepth -= 1
            is_unsigned = True

        if bitdepth is None:
            bitdepth = file_bitdepth
        if bitdepth >= file_bitdepth:
            bitdepth = file_bitdepth
        else:
            # don't take away from the data bitdepth if there is room in
            # file data type to allow for extra fill values
            num_fills = 0
<<<<<<< HEAD
        if min is None:
            min = data.min()
        if max is None:
            max = data.max()

=======
        if vmin is None:
            vmin = data.min()
        if vmax is None:
            vmax = data.max()
        mx = float(vmax - vmin) / (2 ** bitdepth - 1 - num_fills)
        bx = vmin
>>>>>>> 73db84af
        if not is_unsigned:
            # max value
            fills = [2**(file_bitdepth - 1) - 1]
        else:
            # max value
            fills = [2**file_bitdepth - 1]

        if flag_meanings:
            # AWIPS doesn't like Identity conversion so we can't have
            # a factor of 1 and an offset of 0
            mx = 0.5
            bx = 0
        else:
            mx = float(max - min) / (2**bitdepth - 1 - num_fills)
            bx = min
            if not is_unsigned:
                bx += 2**(bitdepth - 1) * mx

        return fills, mx, bx

    def _fix_awips_file(self, fn):
        # hack to get files created by new NetCDF library
        # versions to be read by AWIPS buggy java version
        # of NetCDF
        LOG.info("Modifying SCMI NetCDF file to work with AWIPS")
        import h5py
        h = h5py.File(fn, 'a')
        if '_NCProperties' in h.attrs:
            del h.attrs['_NCProperties']
        h.close()

    def _get_sector_info(self, sector_id, lettered_grid):
        try:
            sector_info = self.scmi_sector_reader.get_sector_info(sector_id)
        except (NoSectionError, NoOptionError):
            if lettered_grid:
                raise ValueError("Unknown sector '{}'".format(sector_id))
            else:
                sector_info = None
        return sector_info

    def _get_tile_generator(self, grid_def, lettered_grid, sector_id, num_subtiles, tile_size, tile_count):
        sector_info = self._get_sector_info(sector_id, lettered_grid)
        # Create a tile generator for this grid definition
        if lettered_grid:
            tile_gen = LetteredTileGenerator(
                grid_def,
                sector_info['ll_extent'] + sector_info['ur_extent'],
                num_subtiles=num_subtiles,
                cell_size=sector_info['cell_size'],
                )
        else:
            tile_gen = NumberedTileGenerator(
                grid_def,
                tile_shape=tile_size,
                tile_count=tile_count,
            )
        return tile_gen

    def create_output_from_product(self, gridded_product, **kwargs):
        scene = GriddedScene()
        scene[gridded_product['product_name']] = gridded_product
        return self.create_output_from_scene(scene, **kwargs)

    def create_output_from_scene(self, gridded_scene, sector_id=None,
                                 source_name=None, output_pattern=None,
                                 tile_count=(1, 1), tile_size=None,
                                 lettered_grid=False, num_subtiles=None,
                                 **kwargs):
        # get all of the grids in this gridded scene, should only be one in most cases
        grid_datasets = {}
        for x in gridded_scene.values():
            grid_id = x['grid_definition']['grid_name']
            grid, ds_list = grid_datasets.setdefault(grid_id, (x['grid_definition'], []))
            ds_list.append(x)
        output_filenames = []
        dtype = AWIPS_DATA_DTYPE
        fill_value = np.nan
        for grid_name, (grid_def, ds_list) in grid_datasets.items():
            tile_gen = self._get_tile_generator(grid_def, lettered_grid, sector_id, num_subtiles, tile_size, tile_count)
            for gridded_product in ds_list:
                pkwargs = {}
                product_name = gridded_product['product_name']
                data = gridded_product.get_data_array()
                mask = gridded_product.get_data_mask()
                data = np.ma.masked_array(data, mask=mask, copy=False)

                pkwargs['awips_info'] = self._get_awips_info(gridded_product, source_name=source_name)
                pkwargs['attr_helper'] = AttributeHelper(gridded_product)

                LOG.debug("Scaling %s data to fit in netcdf file...", gridded_product["product_name"])
                bit_depth = gridded_product.setdefault("bit_depth", 16)
                valid_min = gridded_product.get('valid_min')
                if valid_min is None:
                    valid_min = np.nanmin(data)
                valid_max = gridded_product.get('valid_max')
                if valid_max is None:
                    valid_max = np.nanmax(data)
                pkwargs['valid_min'] = valid_min
                pkwargs['valid_max'] = valid_max
                pkwargs['bit_depth'] = bit_depth

                LOG.debug("Using product valid min {} and valid max {}".format(valid_min, valid_max))
                fills, factor, offset = self._calc_factor_offset(
                    data=data,
                    bitdepth=bit_depth,
                    min=valid_min,
                    max=valid_max,
                    dtype=dtype,
                    flag_meanings='flag_meanings' in gridded_product)
                pkwargs['fills'] = fills
                pkwargs['factor'] = factor
                pkwargs['offset'] = offset
                if 'flag_meanings' in gridded_product:
                    pkwargs['data'] = data.astype(dtype)
                else:
                    pkwargs['data'] = data

                for (trow, tcol, tile_id, tmp_x, tmp_y), tmp_tile in tile_gen(data, fill_value=fill_value):
                    try:
                        fn = self.create_tile_output(
                            gridded_product, sector_id,
                            trow, tcol, tile_id, tmp_x, tmp_y, tmp_tile,
                            tile_gen.tile_count, tile_gen.image_shape,
                            tile_gen.mx, tile_gen.bx, tile_gen.my, tile_gen.by,
                            output_pattern, **pkwargs)
                        if fn is None:
                            if lettered_grid:
                                LOG.warning("Data did not fit in to any lettered tile")
                            raise RuntimeError("No SCMI tiles were created")
                        output_filenames.append(fn)
                    except StandardError:
                        LOG.error("Could not create output for '%s'", product_name)
                        if self.exit_on_error:
                            raise
                        LOG.debug("Writer exception: ", exc_info=True)
                        continue

        return output_filenames

    def _get_awips_info(self, gridded_product, source_name=None):
        try:
            awips_info = self.awips_config_reader.get_config_options(**gridded_product)
            physical_element = awips_info.get('physical_element', gridded_product['product_name'])
            awips_info['awips_id'] = "AWIPS_" + gridded_product['product_name']
            if source_name:
                awips_info['source_name'] = source_name
            if "{" in physical_element:
                physical_element = physical_element.format(**gridded_product)
            def_ce = "{}-{}".format(gridded_product["satellite"].upper(), gridded_product["instrument"].upper())
            awips_info.setdefault('creating_entity', def_ce)
            awips_info['physical_element'] = physical_element
            return awips_info
        except NoSectionError as e:
            LOG.error("Could not get information on product from backend configuration file")
            # NoSectionError is not a "StandardError" so it won't be caught normally
            raise RuntimeError(e.message)

    def create_tile_output(self, gridded_product, sector_id,
                           trow, tcol, tile_id, tmp_x, tmp_y, tmp_tile,
                           tile_count, image_shape,
                           mx, bx, my, by,
                           output_pattern,
                           awips_info, attr_helper,
                           fills, factor, offset, valid_min, valid_max, bit_depth, **kwargs):
        # Create the netcdf file
        created_files = []
        grid_def = gridded_product["grid_definition"]
        try:

            LOG.info("Writing product %s to AWIPS SCMI NetCDF file", gridded_product["product_name"])

            if "{" in output_pattern:
                # format the filename
                of_kwargs = gridded_product.copy(as_dict=True)
                of_kwargs["begin_time"] += timedelta(minutes=int(os.environ.get("DEBUG_TIME_SHIFT", 0)))
                output_filename = self.create_output_filename(output_pattern,
                                                              grid_name=grid_def["grid_name"],
                                                              rows=grid_def["height"],
                                                              columns=grid_def["width"],
                                                              source_name=awips_info.get('source_name'),
                                                              sector_id=sector_id,
                                                              tile_id=tile_id,
                                                              **of_kwargs)
            else:
                output_filename = output_pattern
            if os.path.isfile(output_filename):
                if not self.overwrite_existing:
                    LOG.error("AWIPS file already exists: %s", output_filename)
                    raise RuntimeError("AWIPS file already exists: %s" % (output_filename,))
                else:
<<<<<<< HEAD
                    LOG.warning("AWIPS file already exists, will overwrite: %s", output_filename)
            created_files.append(output_filename)

            LOG.info("Writing tile '%s' to '%s'", tile_id, output_filename)

            nc = SCMI_writer(output_filename, helper=attr_helper,
                             compress=self.compress)
            LOG.debug("Creating dimensions...")
            nc.create_dimensions(tmp_tile.shape[0], tmp_tile.shape[1])
            LOG.debug("Creating variables...")
            nc.create_variables(bit_depth, fills[0], factor, offset)
            LOG.debug("Creating global attributes...")
            nc.set_global_attrs(awips_info['physical_element'],
                                awips_info['awips_id'], sector_id,
                                awips_info['creating_entity'],
                                tile_count, image_shape,
                                trow, tcol, tmp_tile.shape[0], tmp_tile.shape[1])
            LOG.debug("Creating projection attributes...")
            nc.set_projection_attrs(grid_def)
            LOG.debug("Writing image data...")
            np.clip(tmp_tile, valid_min, valid_max, out=tmp_tile)
            nc.set_image_data(tmp_tile, fills[0])
            LOG.debug("Writing X/Y navigation data...")
            nc.set_fgf(tmp_x, mx, bx,
                       tmp_y, my, by, units='meters')
            nc.close()

            if self.fix_awips:
                self._fix_awips_file(output_filename)
        except StandardError:
=======
                    # max value
                    fills = [2 ** file_bitdepth - 1]
                factor = 0.5  # AWIPS doesn't like Identity conversion
                offset = 0
            else:
                fills, factor, offset = self._calc_factor_offset(bitdepth=bit_depth, vmin=valid_min, vmax=valid_max, dtype=dtype)

            for ty in range(tile_count[0]):
                for tx in range(tile_count[1]):
                    # store tile data to an intermediate array
                    tmp_tile[:] = fill_value
                    tile_number = ty * tile_count[1] + tx + 1
                    max_row_idx = min((ty + 1) * tile_shape[0], data.shape[0]) - (ty * tile_shape[0])
                    max_col_idx = min((tx + 1) * tile_shape[1], data.shape[1]) - (tx * tile_shape[1])
                    tmp_tile[:max_row_idx, :max_col_idx] = data[ty * tile_shape[0]: (ty + 1) * tile_shape[0], tx * tile_shape[1]: (tx + 1) * tile_shape[1]]

                    if tmp_tile.mask.all():
                        LOG.info("Tile %d contains all masked data, skipping...", tile_number)
                        continue
                    tmp_x = x[tx * tile_shape[1]: (tx + 1) * tile_shape[1]]
                    tmp_y = y[ty * tile_shape[0]: (ty + 1) * tile_shape[0]]

                    attr_helper = AttributeHelper(gridded_product, (ty + tile_offset[0], tx + tile_offset[1]), tile_count, data.shape)
                    tile_number = attr_helper._tile_number()
                    if "{" in output_pattern:
                        # format the filename
                        of_kwargs = gridded_product.copy(as_dict=True)
                        of_kwargs["data_type"] = data_type
                        of_kwargs["begin_time"] += timedelta(minutes=int(os.environ.get("DEBUG_TIME_SHIFT", 0)))
                        output_filename = self.create_output_filename(output_pattern,
                                                                      grid_name=grid_def["grid_name"],
                                                                      rows=grid_def["height"],
                                                                      columns=grid_def["width"],
                                                                      source_name=awips_info.get('source_name'),
                                                                      sector_id=sector_id,
                                                                      tile_number=tile_number,
                                                                      **of_kwargs)
                    else:
                        output_filename = output_pattern
                    if os.path.isfile(output_filename):
                        if not self.overwrite_existing:
                            LOG.error("AWIPS file already exists: %s", output_filename)
                            raise RuntimeError("AWIPS file already exists: %s" % (output_filename,))
                        else:
                            LOG.warning("AWIPS file already exists, will overwrite: %s", output_filename)
                    created_files.append(output_filename)

                    LOG.info("Writing tile %d to %s", tile_number, output_filename)

                    nc = SCMIWriter(output_filename, (ty + tile_offset[0], tx + tile_offset[1]), tile_shape,
                                    helper=attr_helper, compress=self.compress)
                    LOG.debug("Creating dimensions...")
                    nc.create_dimensions()
                    LOG.debug("Creating variables...")
                    nc.create_variables(bit_depth, fills[0], factor, offset)
                    LOG.debug("Creating global attributes...")
                    nc.set_global_attrs(physical_element, awips_id, sector_id, creating_entity)
                    LOG.debug("Creating projection attributes...")
                    nc.set_projection_attrs(gridded_product["grid_definition"])
                    LOG.debug("Writing image data...")
                    np.clip(tmp_tile, valid_min, valid_max, out=tmp_tile)
                    nc.set_image_data(tmp_tile, fills[0])
                    LOG.debug("Writing X/Y navigation data...")
                    nc.set_fgf(tmp_x, mx, bx, tmp_y, my, by, units=xy_units)
                    nc.close()

                    if self.fix_awips:
                        # hack to get files created by new NetCDF library
                        # versions to be read by AWIPS buggy java version
                        # of NetCDF
                        LOG.info("Modifying SCMI NetCDF file to work with AWIPS")
                        import h5py
                        h = h5py.File(output_filename, 'a')
                        if '_NCProperties' in h.attrs:
                            del h.attrs['_NCProperties']
                        h.close()
        except (ValueError, KeyError, AttributeError):
>>>>>>> 73db84af
            last_fn = created_files[-1] if created_files else "N/A"
            LOG.error("Error while filling in NC file with data: %s", last_fn)
            for fn in created_files:
                if not self.keep_intermediate and os.path.isfile(fn):
                    os.remove(fn)
            raise

        return created_files[-1] if created_files else None


def _create_debug_array(sector_id, num_subtiles):
    from PIL import Image, ImageDraw, ImageFont
    from pyproj import Proj
    from polar2grid.core.containers import GridDefinition
    sector_config = SCMISectorConfigReader('polar2grid.awips:scmi_backend.ini')
    sector_info = sector_config.get_sector_info(sector_id)
    size = (1000, 1000)
    img = Image.new("L", size, 0)
    draw = ImageDraw.Draw(img)

    font_path = get_resource_filename('polar2grid.fonts', "Vera.ttf")
    if not os.path.exists(font_path):
        raise ValueError("Font path does not exist: {}".format(font_path))
    font = ImageFont.truetype(font_path, 25)

    p = Proj(sector_info['proj'])
    ll_extent = p(*sector_info['ll_extent'])
    ur_extent = p(*sector_info['ur_extent'])
    total_meters_x = ur_extent[0] - ll_extent[0]
    total_meters_y = ur_extent[1] - ll_extent[1]
    fcs_x = np.ceil(float(sector_info['cell_size'][1]) / num_subtiles[1])
    fcs_y = np.ceil(float(sector_info['cell_size'][0]) / num_subtiles[0])
    total_cells_x = np.ceil(total_meters_x / fcs_x)
    total_cells_y = np.ceil(total_meters_y / fcs_y)
    total_cells_x = np.ceil(total_cells_x / num_subtiles[1]) * num_subtiles[1]
    total_cells_y = np.ceil(total_cells_y / num_subtiles[0]) * num_subtiles[0]
    total_alpha_cells_x = int(total_cells_x / num_subtiles[1])
    total_alpha_cells_y = int(total_cells_y / num_subtiles[0])

    # "round" the total meters up to the number of alpha cells
    total_meters_x = total_cells_x * fcs_x
    total_meters_y = total_cells_y * fcs_y

    # Pixels per tile
    ppt_x = np.floor(float(size[0]) / total_cells_x)
    ppt_y = np.floor(float(size[1]) / total_cells_y)
    # Meters per pixel
    meters_ppx = fcs_x / ppt_x
    meters_ppy = fcs_y / ppt_y
    for idx, alpha in enumerate(string.ascii_uppercase):
        for i in range(4):
            st_x = i % num_subtiles[1]
            st_y = int(i / num_subtiles[1])
            t = "{}{:02d}".format(alpha, i + 1)
            t_size = font.getsize(t)
            cell_x = (idx * num_subtiles[1] + st_x) % total_cells_x
            cell_y = int(idx / (total_cells_x / num_subtiles[1])) * num_subtiles[0] + st_y
            if cell_x > total_cells_x:
                continue
            elif cell_y > total_cells_y:
                continue
            half_ppt_x = np.floor(ppt_x / 2.)
            half_ppt_y = np.floor(ppt_y / 2.)
            x = ppt_x * cell_x + half_ppt_x
            y = ppt_y * cell_y + half_ppt_y
            # draw box around the tile edge
            # PIL Documentation: "The second point is just outside the drawn rectangle."
            # we want to be just inside 0 and just inside the outer edge of the tile
            draw_rectangle(draw,
                           (x - half_ppt_x, y - half_ppt_y,
                            x + half_ppt_x, y + half_ppt_y), outline=255, fill=75, width=3)
            draw.text((x - t_size[0] / 2., y - t_size[1] / 2.), t, fill=255, font=font)

    img.save("test.png")

    grid_def = GridDefinition(
        grid_name='debug_grid',
        proj4_definition=sector_info['proj'],
        height=1000,
        width=1000,
        cell_height=-meters_ppy,
        cell_width=meters_ppx,
        origin_x=ll_extent[0] + meters_ppx / 2.,
        origin_y=ur_extent[1] - meters_ppy / 2.,
    )
    return grid_def, np.array(img)


def draw_rectangle(draw, coordinates, outline=None, fill=None, width=1):
    for i in range(width):
        rect_start = (coordinates[0] + i, coordinates[1] + i)
        rect_end = (coordinates[2] - i, coordinates[3] - i)
        draw.rectangle((rect_start, rect_end), outline=outline, fill=fill)


def create_debug_lettered_tiles(args):
    from polar2grid.core.containers import GriddedProduct, GriddedScene
    init_args = args.subgroup_args['Backend Initialization']
    create_args = args.subgroup_args['Backend Output Creation']
    create_args['lettered_grid'] = True
    create_args['num_subtiles'] = (2, 2)  # default, don't use command line argument
    sector_id = create_args['sector_id']
    grid_def, arr = _create_debug_array(sector_id, create_args['num_subtiles'])

    backend = Backend(**init_args)
    now = datetime.utcnow()
    product = GriddedProduct(
        product_name='debug_{}'.format(sector_id),
        satellite='DEBUG',
        instrument='TILES',
        begin_time=now,
        end_time=now,
        data_type=arr.dtype,
        grid_data=arr,
        grid_definition=grid_def,
        fill_value=np.nan,
        data_kind='reflectance',
        units='1',
        valid_min=0,
        valid_max=255,
    )
    scene = GriddedScene()
    scene[product['product_name']] = product
    created_files = backend.create_output_from_scene(
        scene,
        **create_args
    )
    return created_files


def add_backend_argument_groups(parser):
    group = parser.add_argument_group(title="Backend Initialization")
    group.add_argument("--backend-configs", nargs="*", dest="backend_configs",
                       help="alternative backend configuration files")
    group.add_argument("--compress", action="store_true",
                       help="zlib compress each netcdf file")
    group.add_argument("--fix-awips", action="store_true",
                       help="modify NetCDF output to work with the old/broken AWIPS NetCDF library")
    group = parser.add_argument_group(title="Backend Output Creation")
    group.add_argument("--tiles", dest="tile_count", nargs=2, type=int, default=[1, 1],
                       help="Number of tiles to produce in Y (rows) and X (cols) direction respectively")
    group.add_argument("--tile-size", dest="tile_size", nargs=2, type=int, default=None,
                       help="Specify how many pixels are in each tile (overrides '--tiles')")
    # group.add_argument('--tile-offset', nargs=2, default=(0, 0),
    #                    help="Start counting tiles from this offset ('row_offset col_offset')")
    group.add_argument("--letters", dest="lettered_grid", action='store_true',
                       help="Create tiles from a static letter-based grid based on the product projection")
    group.add_argument("--letter-subtiles", nargs=2, type=int, default=(2, 2),
                       help="Specify number of subtiles in each lettered tile: \'row col\'")
    group.add_argument("--output-pattern", default=DEFAULT_OUTPUT_PATTERN,
                       help="output filenaming pattern")
    group.add_argument("--source-name", default='SSEC',
                       help="specify processing source name used in attributes and filename (default 'SSEC')")
    group.add_argument("--sector-id", required=True,
                       help="specify name for sector/region used in attributes and filename (example 'LCC')")
    return ["Backend Initialization", "Backend Output Creation"]


def main():
    from polar2grid.core.script_utils import create_basic_parser, create_exc_handler, setup_logging
    from polar2grid.core.containers import GriddedScene, GriddedProduct
    parser = create_basic_parser(description="Create SCMI AWIPS compatible NetCDF files")
    subgroup_titles = add_backend_argument_groups(parser)
    parser.add_argument("--scene", required=True, help="JSON SwathScene filename to be remapped")
    parser.add_argument("-p", "--products", nargs="*", default=None,
                        help="Specify only certain products from the provided scene")
    parser.add_argument("--create-debug", action='store_true',
                        help='Create debug NetCDF files to show tile locations in AWIPS')
    global_keywords = ("keep_intermediate", "overwrite_existing", "exit_on_error")
    args = parser.parse_args(subgroup_titles=subgroup_titles, global_keywords=global_keywords)

    # Logs are renamed once data the provided start date is known
    levels = [logging.ERROR, logging.WARN, logging.INFO, logging.DEBUG]
    setup_logging(console_level=levels[min(3, args.verbosity)], log_filename=args.log_fn)
    sys.excepthook = create_exc_handler(LOG.name)

    if args.create_debug:
        create_debug_lettered_tiles(args)
        return

    LOG.info("Loading scene or product...")
    gridded_scene = GriddedScene.load(args.scene)
    if args.products and isinstance(gridded_scene, GriddedScene):
        for k in gridded_scene.keys():
            if k not in args.products:
                del gridded_scene[k]

    LOG.info("Initializing backend...")
    backend = Backend(**args.subgroup_args["Backend Initialization"])
    if isinstance(gridded_scene, GriddedScene):
        backend.create_output_from_scene(gridded_scene, **args.subgroup_args["Backend Output Creation"])
    elif isinstance(gridded_scene, GriddedProduct):
        backend.create_output_from_product(gridded_scene, **args.subgroup_args["Backend Output Creation"])
    else:
        raise ValueError("Unknown Polar2Grid object provided")

if __name__ == '__main__':
    sys.exit(main())<|MERGE_RESOLUTION|>--- conflicted
+++ resolved
@@ -75,29 +75,22 @@
      one or more grids for remapping by using the `-g` flag.
 
 """
-<<<<<<< HEAD
 __docformat__ = "restructuredtext en"
 
 import os
 import logging
 import string
-=======
->>>>>>> 73db84af
 import sys
 from datetime import datetime, timedelta
 from netCDF4 import Dataset
 
 import numpy as np
 
-<<<<<<< HEAD
+from polar2grid.core.dtype import DTYPE_UINT8
 from polar2grid.core import roles
 from polar2grid.core.containers import GriddedScene
 from ConfigParser import NoSectionError, NoOptionError
-=======
-from polar2grid.core.dtype import DTYPE_UINT8
-from polar2grid.core import roles
 from configparser import NoSectionError
->>>>>>> 73db84af
 
 
 try:
@@ -530,7 +523,7 @@
             return socket.gethostname()  # FUTURE: something more correct but this will do for now
 
 
-class SCMIWriter(object):
+class SCMI_writer(object):
     """
     Write a basic NetCDF4 file with header data mapped to global attributes, and BT/ALB/RAD variables
     FUTURE: optionally add time dimension (CF)
@@ -728,13 +721,9 @@
     def known_grids(self):
         return None
 
-<<<<<<< HEAD
     def _calc_factor_offset(self, data=None, dtype=np.int16, bitdepth=None,
                             min=None, max=None, num_fills=1,
                             flag_meanings=False):
-=======
-    def _calc_factor_offset(self, data=None, dtype=np.int16, bitdepth=None, vmin=None, vmax=None, num_fills=1):
->>>>>>> 73db84af
         if num_fills > 1:
             raise NotImplementedError("More than one fill value is not implemented yet")
 
@@ -753,20 +742,11 @@
             # don't take away from the data bitdepth if there is room in
             # file data type to allow for extra fill values
             num_fills = 0
-<<<<<<< HEAD
         if min is None:
             min = data.min()
         if max is None:
             max = data.max()
 
-=======
-        if vmin is None:
-            vmin = data.min()
-        if vmax is None:
-            vmax = data.max()
-        mx = float(vmax - vmin) / (2 ** bitdepth - 1 - num_fills)
-        bx = vmin
->>>>>>> 73db84af
         if not is_unsigned:
             # max value
             fills = [2**(file_bitdepth - 1) - 1]
@@ -958,7 +938,6 @@
                     LOG.error("AWIPS file already exists: %s", output_filename)
                     raise RuntimeError("AWIPS file already exists: %s" % (output_filename,))
                 else:
-<<<<<<< HEAD
                     LOG.warning("AWIPS file already exists, will overwrite: %s", output_filename)
             created_files.append(output_filename)
 
@@ -989,85 +968,6 @@
             if self.fix_awips:
                 self._fix_awips_file(output_filename)
         except StandardError:
-=======
-                    # max value
-                    fills = [2 ** file_bitdepth - 1]
-                factor = 0.5  # AWIPS doesn't like Identity conversion
-                offset = 0
-            else:
-                fills, factor, offset = self._calc_factor_offset(bitdepth=bit_depth, vmin=valid_min, vmax=valid_max, dtype=dtype)
-
-            for ty in range(tile_count[0]):
-                for tx in range(tile_count[1]):
-                    # store tile data to an intermediate array
-                    tmp_tile[:] = fill_value
-                    tile_number = ty * tile_count[1] + tx + 1
-                    max_row_idx = min((ty + 1) * tile_shape[0], data.shape[0]) - (ty * tile_shape[0])
-                    max_col_idx = min((tx + 1) * tile_shape[1], data.shape[1]) - (tx * tile_shape[1])
-                    tmp_tile[:max_row_idx, :max_col_idx] = data[ty * tile_shape[0]: (ty + 1) * tile_shape[0], tx * tile_shape[1]: (tx + 1) * tile_shape[1]]
-
-                    if tmp_tile.mask.all():
-                        LOG.info("Tile %d contains all masked data, skipping...", tile_number)
-                        continue
-                    tmp_x = x[tx * tile_shape[1]: (tx + 1) * tile_shape[1]]
-                    tmp_y = y[ty * tile_shape[0]: (ty + 1) * tile_shape[0]]
-
-                    attr_helper = AttributeHelper(gridded_product, (ty + tile_offset[0], tx + tile_offset[1]), tile_count, data.shape)
-                    tile_number = attr_helper._tile_number()
-                    if "{" in output_pattern:
-                        # format the filename
-                        of_kwargs = gridded_product.copy(as_dict=True)
-                        of_kwargs["data_type"] = data_type
-                        of_kwargs["begin_time"] += timedelta(minutes=int(os.environ.get("DEBUG_TIME_SHIFT", 0)))
-                        output_filename = self.create_output_filename(output_pattern,
-                                                                      grid_name=grid_def["grid_name"],
-                                                                      rows=grid_def["height"],
-                                                                      columns=grid_def["width"],
-                                                                      source_name=awips_info.get('source_name'),
-                                                                      sector_id=sector_id,
-                                                                      tile_number=tile_number,
-                                                                      **of_kwargs)
-                    else:
-                        output_filename = output_pattern
-                    if os.path.isfile(output_filename):
-                        if not self.overwrite_existing:
-                            LOG.error("AWIPS file already exists: %s", output_filename)
-                            raise RuntimeError("AWIPS file already exists: %s" % (output_filename,))
-                        else:
-                            LOG.warning("AWIPS file already exists, will overwrite: %s", output_filename)
-                    created_files.append(output_filename)
-
-                    LOG.info("Writing tile %d to %s", tile_number, output_filename)
-
-                    nc = SCMIWriter(output_filename, (ty + tile_offset[0], tx + tile_offset[1]), tile_shape,
-                                    helper=attr_helper, compress=self.compress)
-                    LOG.debug("Creating dimensions...")
-                    nc.create_dimensions()
-                    LOG.debug("Creating variables...")
-                    nc.create_variables(bit_depth, fills[0], factor, offset)
-                    LOG.debug("Creating global attributes...")
-                    nc.set_global_attrs(physical_element, awips_id, sector_id, creating_entity)
-                    LOG.debug("Creating projection attributes...")
-                    nc.set_projection_attrs(gridded_product["grid_definition"])
-                    LOG.debug("Writing image data...")
-                    np.clip(tmp_tile, valid_min, valid_max, out=tmp_tile)
-                    nc.set_image_data(tmp_tile, fills[0])
-                    LOG.debug("Writing X/Y navigation data...")
-                    nc.set_fgf(tmp_x, mx, bx, tmp_y, my, by, units=xy_units)
-                    nc.close()
-
-                    if self.fix_awips:
-                        # hack to get files created by new NetCDF library
-                        # versions to be read by AWIPS buggy java version
-                        # of NetCDF
-                        LOG.info("Modifying SCMI NetCDF file to work with AWIPS")
-                        import h5py
-                        h = h5py.File(output_filename, 'a')
-                        if '_NCProperties' in h.attrs:
-                            del h.attrs['_NCProperties']
-                        h.close()
-        except (ValueError, KeyError, AttributeError):
->>>>>>> 73db84af
             last_fn = created_files[-1] if created_files else "N/A"
             LOG.error("Error while filling in NC file with data: %s", last_fn)
             for fn in created_files:
