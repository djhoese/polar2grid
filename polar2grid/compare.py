#!/usr/bin/env python3
# encoding: utf-8
# Copyright (C) 2014 Space Science and Engineering Center (SSEC),
#  University of Wisconsin-Madison.
#
#     This program is free software: you can redistribute it and/or modify
#     it under the terms of the GNU General Public License as published by
#     the Free Software Foundation, either version 3 of the License, or
#     (at your option) any later version.
#
#     This program is distributed in the hope that it will be useful,
#     but WITHOUT ANY WARRANTY; without even the implied warranty of
#     MERCHANTABILITY or FITNESS FOR A PARTICULAR PURPOSE.  See the
#     GNU General Public License for more details.
#
#     You should have received a copy of the GNU General Public License
#     along with this program.  If not, see <http://www.gnu.org/licenses/>.
#
# This file is part of the polar2grid software package. Polar2grid takes
# satellite observation data, remaps it, and writes it to a file format for
# input into another program.
# Documentation: http://www.ssec.wisc.edu/software/polar2grid/
#
#     Written by David Hoese    December 2014
#     University of Wisconsin-Madison
#     Space Science and Engineering Center
#     1225 West Dayton Street
#     Madison, WI  53706
#     david.hoese@ssec.wisc.edu
"""Script for comparing backend outputs. Generic enough to handle any
supported backend's output.

:author:       David Hoese (davidh)
:contact:      david.hoese@ssec.wisc.edu
:organization: Space Science and Engineering Center (SSEC)
:copyright:    Copyright (c) 2014 University of Wisconsin SSEC. All rights reserved.
:date:         Dec 2014
:license:      GNU GPLv3
"""
__docformat__ = "restructuredtext en"

import os.path
from os.path import exists
import sys

import logging
import numpy as np

LOG = logging.getLogger(__name__)


def isclose_array(array1, array2, atol=0.0, rtol=0.0, margin_of_error=0.0, **kwargs):
    """Compare 2 binary arrays per pixel

    Two pixels are considered different if the absolute value of their
    difference is greater than 1. This function assumes the arrays are
    in useful data types, which may cause erroneous results. For example,
    if both arrays are unsigned integers and the different results in a
    negative value overflow will occur and the threshold will likely not
    be met.

    :arg array1:        numpy array for comparison
    :arg array2:        numpy array for comparison
    :keyword atol: float threshold

    :returns: number of different pixels
    """
    if array1.shape != array2.shape:
        LOG.error("Data shapes were not equal: %r | %r", array1.shape, array2.shape)
        raise ValueError("Data shapes were not equal: {} | {}".format(array1.shape, array2.shape))

    total_pixels = array1.size
    equal_pixels = np.count_nonzero(np.isclose(array1, array2, rtol=rtol, atol=atol, equal_nan=True))
    diff_pixels = total_pixels - equal_pixels
    if diff_pixels > margin_of_error / 100 * total_pixels:
        LOG.warning("%d pixels out of %d pixels are different" % (diff_pixels, total_pixels))
        return 1
    LOG.info("%d pixels out of %d pixels are different" % (diff_pixels, total_pixels))
    return 0


def plot_array(array1, array2, cmap="viridis", vmin=None, vmax=None, **kwargs):
    """Debug two arrays being different by visually comparing them."""
    import matplotlib.pyplot as plt

    LOG.info("Plotting arrays...")
    if vmin is None:
        vmin = min(np.nanmin(array1), np.nanmin(array2))
        vmax = max(np.nanmax(array1), np.nanmax(array2))
    fig, (ax1, ax2) = plt.subplots(1, 2)
    ax1.imshow(array1, cmap=cmap, vmin=vmin, vmax=vmax)
    ax2.imshow(array2, cmap=cmap, vmin=vmin, vmax=vmax)
    plt.show()
    return 0


def compare_array(array1, array2, plot=False, **kwargs):
    if plot:
        return plot_array(array1, array2, **kwargs)
    else:
        return isclose_array(array1, array2, **kwargs)


def compare_binary(fn1, fn2, shape, dtype, atol=0.0, margin_of_error=0.0, **kwargs):
    if dtype is None:
        dtype = np.float32
    mmap_kwargs = {"dtype": dtype, "mode": "r"}
    if shape is not None and shape[0] is not None:
        mmap_kwargs["shape"] = shape
    array1 = np.memmap(fn1, **mmap_kwargs)
    array2 = np.memmap(fn2, **mmap_kwargs)

    return compare_array(array1, array2, atol=atol, margin_of_error=margin_of_error, **kwargs)


def compare_geotiff(gtiff_fn1, gtiff_fn2, atol=0.0, margin_of_error=0.0, **kwargs):
    """Compare 2 single banded geotiff files

    .. note::

        The binary arrays will be converted to 32-bit floats before
        comparison.

    """
    from osgeo import gdal

    gtiff1 = gdal.Open(gtiff_fn1, gdal.GA_ReadOnly)
    gtiff2 = gdal.Open(gtiff_fn2, gdal.GA_ReadOnly)

    array1 = gtiff1.GetRasterBand(1).ReadAsArray().astype(np.float32)
    array2 = gtiff2.GetRasterBand(1).ReadAsArray().astype(np.float32)

    return compare_array(array1, array2, atol=atol, margin_of_error=margin_of_error, **kwargs)


def compare_awips_netcdf(nc1_name, nc2_name, atol=0.0, margin_of_error=0.0, **kwargs):
    """Compare 2 8-bit AWIPS-compatible NetCDF3 files

    .. note::

        The binary arrays will be converted to 32-bit floats before
        comparison.

    """
    from netCDF4 import Dataset

    nc1 = Dataset(nc1_name, "r")
    nc2 = Dataset(nc2_name, "r")
    image1_var = nc1.variables["image"]
    image2_var = nc2.variables["image"]
    image1_var.set_auto_maskandscale(False)
    image2_var.set_auto_maskandscale(False)
    image1_data = image1_var[:].astype(np.uint8).astype(np.float32)
    image2_data = image2_var[:].astype(np.uint8).astype(np.float32)

    return compare_array(image1_data, image2_data, atol=atol, margin_of_error=margin_of_error, **kwargs)


def compare_netcdf(nc1_name, nc2_name, variables, atol=0.0, margin_of_error=0.0, **kwargs):
    from netCDF4 import Dataset

    nc1 = Dataset(nc1_name, "r")
    nc2 = Dataset(nc2_name, "r")
    num_diff = 0
    if variables is None:
        # TODO: Handle groups
        variables = list(nc1.variables.keys())
    for v in variables:
        image1_var = nc1[v]
        image2_var = nc2[v]
        image1_var.set_auto_maskandscale(False)
        image2_var.set_auto_maskandscale(False)
        LOG.debug("Comparing data for variable '{}'".format(v))
        num_diff += compare_array(image1_var, image2_var, atol=atol, margin_of_error=margin_of_error, **kwargs)
    return num_diff


def _get_hdf5_variables(variables, name, obj):
    import h5py

    if isinstance(obj, h5py.Group):
        return
    variables.append(name)


def compare_hdf5(nc1_name, nc2_name, variables, atol=0.0, margin_of_error=0.0, **kwargs):
    import h5py

    nc1 = h5py.File(nc1_name, "r")
    nc2 = h5py.File(nc2_name, "r")
    num_diff = 0
    if variables is None:
        from functools import partial

        variables = []
        cb = partial(_get_hdf5_variables, variables)
        nc1.visititems(cb)

    for v in variables:
        image1_var = nc1[v]
        image2_var = nc2[v]
        LOG.debug("Comparing data for variable '{}'".format(v))
        num_diff += compare_array(image1_var, image2_var, atol=atol, margin_of_error=margin_of_error, **kwargs)
    return num_diff


type_name_to_compare_func = {
    "binary": compare_binary,
    "gtiff": compare_geotiff,
    "geotiff": compare_geotiff,
    "awips": compare_awips_netcdf,
    "netcdf": compare_netcdf,
    "hdf5": compare_hdf5,
}

file_ext_to_compare_func = {
    ".dat": compare_binary,
    ".tif": compare_geotiff,
    ".tiff": compare_geotiff,
    ".nc": compare_netcdf,
    ".h5": compare_hdf5,
}


def _file_type(str_val):
    str_val = str_val.lower()
    if str_val in type_name_to_compare_func:
        return type_name_to_compare_func[str_val]

    print("ERROR: Unknown file type '%s'" % (str_val,))
    print("Possible file types: \n\t%s" % ("\n\t".join(type_name_to_compare_func.keys())))
    raise ValueError("Unknown file type '%s'" % (str_val,))


def main(argv=sys.argv[1:]):
    from argparse import ArgumentParser
    from polar2grid.core.dtype import str_to_dtype

    parser = ArgumentParser(description="Compare two files per pixel")
    parser.add_argument(
        "-v",
        "--verbose",
        dest="verbosity",
        action="count",
        default=0,
        help="each occurrence increases verbosity 1 level through ERROR-WARNING-INFO-DEBUG (default ERROR)",
    )
    parser.add_argument(
        "--atol",
        type=float,
        default=0.0,
        help="specify threshold for comparison differences (see numpy.isclose 'atol' parameter)",
    )
    parser.add_argument(
        "--rtol",
        type=float,
        default=0.0,
        help="specify relative tolerance for comparison (see numpy.isclose 'rtol' parameter)",
    )
    parser.add_argument(
        "--shape",
        dest="shape",
        type=int,
        nargs=2,
        default=(None, None),
        help="'rows cols' for binary file comparison only",
    )
    parser.add_argument("--dtype", type=str_to_dtype, help="Data type for binary file comparison only")
<<<<<<< HEAD
    parser.add_argument(
        "--variables",
        nargs="+",
        help="NetCDF/HDF5 variables to read and compare. " "If not provided all variables will be compared.",
=======
    parser.add_argument("--variables", nargs="+", help="NetCDF variables to read and compare")
    parser.add_argument(
        "--plot",
        action="store_true",
        help="Show a plot of the two arrays instead of " "checking equality. Used for debugging.",
>>>>>>> 91dff9db
    )
    parser.add_argument("--margin-of-error", type=float, default=0.0, help="percent of total pixels that can be wrong")
    parser.add_argument(
        "file_type",
        type=_file_type,
        nargs="?",
        help="type of files being compare. If not provided it " "will be determined based on file extension.",
    )
    parser.add_argument("file1", help="filename of the first file to compare")
    parser.add_argument("file2", help="filename of the second file to compare")
    args = parser.parse_args(argv)

    levels = [logging.ERROR, logging.WARN, logging.INFO, logging.DEBUG]
    logging.basicConfig(level=levels[min(3, args.verbosity)])
    kwargs = {"shape": tuple(args.shape), "dtype": args.dtype, "variables": args.variables, "plot": args.plot}

    if not exists(args.file1):
        LOG.error("Could not find file {}".format(args.file1))
        return 1
    if not exists(args.file2):
        LOG.error("Could not find file {}".format(args.file2))
        return 1
    if args.file_type is None:
        # guess based on file extension
        ext = os.path.splitext(args.file1)[-1]
        args.file_type = file_ext_to_compare_func.get(ext)
    if args.file_type is None:
        LOG.error("Could not determine how to compare file type (extension not recognized).")
        return 1
    return args.file_type(
        args.file1, args.file2, atol=args.atol, rtol=args.rtol, margin_of_error=args.margin_of_error, **kwargs
    )


if __name__ == "__main__":
    sys.exit(main())<|MERGE_RESOLUTION|>--- conflicted
+++ resolved
@@ -266,18 +266,14 @@
         help="'rows cols' for binary file comparison only",
     )
     parser.add_argument("--dtype", type=str_to_dtype, help="Data type for binary file comparison only")
-<<<<<<< HEAD
     parser.add_argument(
         "--variables",
         nargs="+",
         help="NetCDF/HDF5 variables to read and compare. " "If not provided all variables will be compared.",
-=======
-    parser.add_argument("--variables", nargs="+", help="NetCDF variables to read and compare")
     parser.add_argument(
         "--plot",
         action="store_true",
         help="Show a plot of the two arrays instead of " "checking equality. Used for debugging.",
->>>>>>> 91dff9db
     )
     parser.add_argument("--margin-of-error", type=float, default=0.0, help="percent of total pixels that can be wrong")
     parser.add_argument(
