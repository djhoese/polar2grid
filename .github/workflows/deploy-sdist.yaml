name: Deploy sdist

on:
  release:
    types:
      - published

jobs:
  test:
    runs-on: ubuntu-latest

    steps:
      - name: Checkout source
        uses: actions/checkout@v3

      - name: Create sdist
        shell: bash -l {0}
        run: python setup.py sdist

      - name: Publish package to PyPI
<<<<<<< HEAD
        # upload to PyPI on every release for a tag starting with 'v'
        if: github.event.action == 'published' && startsWith(github.event.ref, 'refs/tags/v')
        uses: pypa/gh-action-pypi-publish@v1.6.1
=======
        if: github.event.action == 'published'
        uses: pypa/gh-action-pypi-publish@v1.6.4
>>>>>>> 3c95b2e3
        with:
          user: __token__
          password: ${{ secrets.pypi_password }}<|MERGE_RESOLUTION|>--- conflicted
+++ resolved
@@ -18,14 +18,9 @@
         run: python setup.py sdist
 
       - name: Publish package to PyPI
-<<<<<<< HEAD
         # upload to PyPI on every release for a tag starting with 'v'
         if: github.event.action == 'published' && startsWith(github.event.ref, 'refs/tags/v')
-        uses: pypa/gh-action-pypi-publish@v1.6.1
-=======
-        if: github.event.action == 'published'
         uses: pypa/gh-action-pypi-publish@v1.6.4
->>>>>>> 3c95b2e3
         with:
           user: __token__
           password: ${{ secrets.pypi_password }}