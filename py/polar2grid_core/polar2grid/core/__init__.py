--- conflicted
+++ resolved
@@ -1,12 +1,6 @@
 #!/usr/bin/env python
 # encoding: utf-8
-<<<<<<< HEAD
 
-from .util import UTC
-from .util import Workspace
-from .util import array_appender
-from .util import file_appender
-=======
 """ Core package of polar2grid holding constants, flat binary file utilities,
 time utilities, rescaling functions, abstract base classes, and other common
 objects to polar2grid packages.
@@ -20,7 +14,8 @@
 """
 __docformat__ = "restructuredtext en"
 
-from .constants import *
+from .constants  import *
 from .time_utils import UTC
-from .fbf import Workspace
->>>>>>> d7050b6a
+from .fbf        import Workspace
+from .fbf        import array_appender
+from .fbf        import file_appender