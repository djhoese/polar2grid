#!/usr/bin/env python
# encoding: utf-8
"""Functions and mappings for taking rempapped polar-orbitting data and
rescaling it to a useable range for the backend using the data, usually a
0-255 8-bit range or a 0-65535 16-bit range.

:attention:
    A scaling function is not guarenteed to not change the
    original data array passed.  If fact, it is faster in most cases
    to change the array in place.

:author:       David Hoese (davidh)
:author:       Eva Schiffer (evas)
:contact:      david.hoese@ssec.wisc.edu
:organization: Space Science and Engineering Center (SSEC)
:copyright:    Copyright (c) 2012 University of Wisconsin SSEC. All rights reserved.
:date:         Dec 2012
:license:      GNU GPLv3
"""
__docformat__ = "restructuredtext en"

<<<<<<< HEAD
from .constants import DKIND_REFLECTANCE, DKIND_RADIANCE, \
        DKIND_BTEMP, DKIND_FOG, NOT_APPLICABLE, DEFAULT_FILL_VALUE
=======
from .constants import *
>>>>>>> 8a66ec20
from . import roles

import os
import sys
import logging
import numpy

log = logging.getLogger(__name__)

# Default fills for individual functions, see Rescaler and RescalerRole for
# other defaults
DEFAULT_FILL_IN  = DEFAULT_FILL_VALUE
DEFAULT_FILL_OUT = DEFAULT_FILL_VALUE

def _make_lin_scale(m, b):
    """Factory function to make a static linear scaling function
    """
    def linear_scale(img, fill_in=DEFAULT_FILL_IN, fill_out=DEFAULT_FILL_OUT):
        log.debug("Running 'linear_scale' with (m: %f, b: %f)..." % (m,b))
        # Faster than assigning
        numpy.multiply(img, m, img)
        numpy.add(img, b, img)
        return img
    return linear_scale

def linear_scale(img, m, b, fill_in=DEFAULT_FILL_IN, fill_out=DEFAULT_FILL_OUT):
    log.debug("Running 'linear_scale' with (m: %f, b: %f)..." % (m,b))

    fill_mask = numpy.nonzero(img == fill_in)

    numpy.multiply(img, m, img)
    numpy.add(img, b, img)

    img[fill_mask] = fill_out

    return img

def unlinear_scale(img, m, b, fill_in=DEFAULT_FILL_IN, fill_out=DEFAULT_FILL_OUT):
    log.debug("Running 'unlinear_scale' with (m: %f, b: %f)..." % (m,b))
    fill_mask = numpy.nonzero(img == fill_in)

    # Faster than assigning
    numpy.subtract(img, b, img)
    numpy.divide(img, m, img)

    img[fill_mask] = fill_out

    return img

def passive_scale(img, fill_in=DEFAULT_FILL_IN, fill_out=DEFAULT_FILL_OUT):
    """When there is no rescaling necessary or it hasn't
    been determined yet, use this function.
    """
    log.debug("Running 'passive_scale'...")
    return img

def sqrt_scale(img, inner_mult, outer_mult, fill_in=DEFAULT_FILL_IN, fill_out=DEFAULT_FILL_OUT):
    log.debug("Running 'sqrt_scale'...")
    mask = img == fill_in
    img[mask] = 0 # For invalids because < 0 cant be sqrted
    numpy.multiply(img, inner_mult, img)
    numpy.sqrt(img, out=img)
    numpy.multiply(img, outer_mult, img)
    numpy.round(img, out=img)
    img[mask] = fill_out
    return img

def bt_scale_c(img, threshold, high_max, high_mult, low_max, low_mult, fill_in=DEFAULT_FILL_IN, fill_out=DEFAULT_FILL_OUT):
    """
    this is a version of the brightness temperature scaling that is intended to work for data in celsius
    """
    log.debug("Converting image data to Kelvin...")
    
    not_fill_mask = img != fill_in
    img[not_fill_mask] = img[not_fill_mask] + 273.15
    
    return bt_scale (img, threshold, high_max, high_mult, low_max, low_mult, fill_in=fill_in, fill_out=fill_out)
    

# this method is intended to work on brightness temperatures in Kelvin
def bt_scale(img, threshold, high_max, high_mult, low_max, low_mult, fill_in=DEFAULT_FILL_IN, fill_out=DEFAULT_FILL_OUT):
    log.debug("Running 'bt_scale'...")
    high_idx = img >= threshold
    low_idx = img < threshold
    z_idx = img == fill_in
    img[high_idx] = high_max - (high_mult*img[high_idx])
    img[low_idx] = low_max - (low_mult*img[low_idx])
    img[z_idx] = fill_out
    return img

# this method is intended to work on brightness temperatures in Kelvin
def bt_scale_linear(image,
                    max_in,      min_in,
                    min_out=1.0, max_out=255.0,
                    fill_in=DEFAULT_FILL_IN, fill_out=DEFAULT_FILL_OUT):
    """
    This method scales the data, reversing range of values so that max_in becomes min_out and
    min_in becomes max_out. The scaling is otherwise linear. Any data with a value of fill_in
    in the original image will be set to fill_out in the final image.
    """
    log.debug("Running 'bt_scale_linear'...")
    
    # make a mask of where the fill values are for later
    fill_mask = image == fill_in
    
    # set values beyond the bounds to the bounds
    image[image < min_in] = min_in
    image[image > max_in] = max_in
    
    # shift and scale the values
    old_range = max_in  - min_in
    new_range = max_out - min_out
    # shift the bottom down to zero
    image     -= min_in
    # scale from the size of the old range to the new
    image     *= (new_range / old_range)
    # reverse the range
    image     *= -1
    image     += new_range
    # shift the bottom back up to the new bottom
    image     += min_out
    
    # set all the fill values to the outgoing fill value
    image[fill_mask] = fill_out
    
    return image

def fog_scale(img, m, b, floor, floor_val, ceil, ceil_val, fill_in=DEFAULT_FILL_IN, fill_out=DEFAULT_FILL_OUT):
    """Scale data linearly. Then clip the data to `floor` and `ceil`,
    but instead of a usual clipping set the lower clipped values to
    `floor_val` and the upper clipped values to `ceil_val`.
    """
    # Put -10 - 10 range into 5 - 205
    log.debug("Running 'fog_scale'...")
    mask = img == fill_in
    numpy.multiply(img, m, out=img)
    numpy.add(img, b, out=img)
    img[img < floor] = floor_val
    img[img > ceil] = ceil_val
    img[mask] = fill_out
    return img

# linear scale from a to b range to c to d range; if greater than b, set to d instead of scaling, if less than a, set to fill value x instead of scaling
# for winter/normal (a, b) is (233.2K, 322.0K) and (c, d) is (5, 245)
# for summer        (a, b) is (255.4K, 344.3K) and (c, d) is (5, 245)
def lst_scale (data, min_before, max_before, min_after, max_after, fill_in=DEFAULT_FILL_VALUE, fill_out=DEFAULT_FILL_VALUE) :
    """
    Given LST data with valid values in the range min_before to max_before (the data may leave this range, but all you want to keep is that range),
    linearly scale from min_before, max_before to min_after, max_after. Any values that fall below the minimum will be set to the fill value. Any values
    that fall above the maximum will be set to max_after. Values that already equal the fill value will be left as fill data.
    """
    
    # make a mask of our fill data
    not_fill_data = data != fill_in
    
    # get rid of anything below the minimum
    not_fill_data = not_fill_data & (data >= min_before)
    data[~not_fill_data] = fill_in
    
    # linearly scale the non-fill data
    data[not_fill_data] -= min_before
    data[not_fill_data] /= (max_before - min_before)
    data[not_fill_data] *= (max_after  - min_after)
    data[not_fill_data] += min_after
    
    # set values that are greater than the max down to the max
    too_high = not_fill_data & (data > max_after)
    data[too_high] = max_after
    
    # swap out the fill value
    data[data == fill_in] = fill_out
    
    return data

# FUTURE, this version of histogram equalization is no longer used and could be removed
def _histogram_equalization (data, mask_to_equalize, number_of_bins=1000, std_mult_cutoff=4.0, do_zerotoone_normalization=True, local_radius_px=None, clip_limit=None) :
    """
    Perform a histogram equalization on the data selected by mask_to_equalize.
    The data will be separated into number_of_bins levels for equalization and
    outliers beyond +/- std_mult_cutoff*std will be ignored.
    
    If do_zerotoone_normalization is True the data selected by mask_to_equalize
    will be returned in the 0 to 1 range. Otherwise the data selected by
    mask_to_equalize will be returned in the 0 to number_of_bins range.
    
    Note: the data will be changed in place.
    """
    
    log.debug("    determining DNB data range for histogram equalization")
    avg = numpy.mean(data[mask_to_equalize])
    std = numpy.std (data[mask_to_equalize])
    # limit our range to +/- std_mult_cutoff*std; e.g. the default std_mult_cutoff is 4.0 so about 99.8% of the data
    concervative_mask = (data < (avg + std*std_mult_cutoff)) & (data > (avg - std*std_mult_cutoff)) & mask_to_equalize
    
    log.debug("    running histogram equalization")
    
    # bucket all the selected data using numpy's histogram function
    temp_histogram, temp_bins = numpy.histogram(data[concervative_mask], number_of_bins, normed=True)
    # calculate the cumulative distribution function
    cumulative_dist_function  = temp_histogram.cumsum()
    # now normalize the overall distribution function
    cumulative_dist_function  = (number_of_bins - 1) * cumulative_dist_function / cumulative_dist_function[-1]
    
    # linearly interpolate using the distribution function to get the new values
    data[mask_to_equalize] = numpy.interp(data[mask_to_equalize], temp_bins[:-1], cumulative_dist_function)
    
    # if we were asked to, normalize our data to be between zero and one, rather than zero and number_of_bins
    if do_zerotoone_normalization :
        data = _linear_normalization_from_0to1 (data, mask_to_equalize, number_of_bins)
    
    return data

def _local_histogram_equalization (data, mask_to_equalize, valid_data_mask=None, number_of_bins=1000,
                                   std_mult_cutoff=3.0,
                                   do_zerotoone_normalization=True,
                                   local_radius_px=300,
                                   clip_limit=20.0,
                                   slope_limit=0.5,
                                   do_log_scale=True,
                                   log_offset=0.00001 # can't take the log of zero, so the offset may be needed; pass 0.0 if your data doesn't need it
                                   ) :
    """
    equalize the provided data (in the mask_to_equalize) using adaptive histogram equalization
    tiles of width/height (2 * local_radius_px + 1) will be calculated and results for each pixel will be bilinerarly interpolated from the nearest 4 tiles
    when pixels fall near the edge of the image (there is no adjacent tile) the resultant interpolated sum from the available tiles will be multipled to
    account for the weight of any missing tiles (pixel total interpolated value = pixel available interpolated value / (1 - missing interpolation weight))
    
    if do_zerotoone_normalization is True the data will be scaled so that all data in the mask_to_equalize falls between 0 and 1; otherwise the data
    in mask_to_equalize will all fall between 0 and number_of_bins
    
    returns the equalized data
    """
    
    # if we don't have a valid mask, use the mask of what we should be copying
    if valid_data_mask is None:
        valid_data_mask = mask_to_equalize.copy()
    
    # calculate some useful numbers for our tile math
    total_rows = data.shape[0]
    total_cols = data.shape[1]
    tile_size = int((local_radius_px * 2.0) + 1.0)
    row_tiles = int(total_rows / tile_size) if (total_rows % tile_size is 0) else int(total_rows / tile_size) + 1
    col_tiles = int(total_cols / tile_size) if (total_cols % tile_size is 0) else int(total_cols / tile_size) + 1
    
    # an array of our distribution functions for equalization
    all_cumulative_dist_functions = [ [ ] ]
    # an array of our bin information for equalization
    all_bin_information           = [ [ ] ]
    
    # loop through our tiles and create the histogram equalizations for each one
    for num_row_tile in range(row_tiles) :
        
        # make sure we have enough rows available to store info on this next row of tiles
        if len(all_cumulative_dist_functions) <= num_row_tile :
            all_cumulative_dist_functions.append( [ ] )
        if len(all_bin_information)           <= num_row_tile :
            all_bin_information          .append( [ ] )
        
        # go through each tile in this row and calculate the equalization
        for num_col_tile in range(col_tiles) :
            
            # calculate the range for this tile (min is inclusive, max is exclusive)
            min_row = num_row_tile * tile_size
            max_row = min_row + tile_size
            min_col = num_col_tile * tile_size
            max_col = min_col + tile_size
            
            # for speed of calculation, pull out the mask of pixels that should be used to calculate the histogram
            mask_valid_data_in_tile  = valid_data_mask[min_row:max_row, min_col:max_col]
            
            # if we have any valid data in this tile, calculate a histogram equalization for this tile
            # (note: even if this tile does no fall in the mask_to_equalize, it's histogram may be used by other tiles)
            cumulative_dist_function, temp_bins = None, None
            if mask_valid_data_in_tile.any():
                
                # use all valid data in the tile, so separate sections will blend cleanly
                temp_valid_data = data[min_row:max_row, min_col:max_col][mask_valid_data_in_tile]
                # limit the contrast by only considering data within a certain range of the average
                if std_mult_cutoff is not None :
                    avg               = numpy.mean(temp_valid_data)
                    std               = numpy.std (temp_valid_data)
                    # limit our range to avg +/- std_mult_cutoff*std; e.g. the default std_mult_cutoff is 4.0 so about 99.8% of the data
                    concervative_mask = (temp_valid_data < (avg + std*std_mult_cutoff)) & (temp_valid_data > (avg - std*std_mult_cutoff))
                    temp_valid_data   = temp_valid_data[concervative_mask]
                
                # if we are taking the log of our data, do so now
                if do_log_scale :
                    temp_valid_data = numpy.log(temp_valid_data + log_offset)
                
                # do the histogram equalization and get the resulting distribution function and bin information
                cumulative_dist_function, temp_bins = _histogram_equalization_helper (temp_valid_data, number_of_bins, clip_limit=clip_limit, slope_limit=slope_limit)
            
            # hang on to our equalization related information for use later
            all_cumulative_dist_functions[num_row_tile].append(cumulative_dist_function)
            all_bin_information          [num_row_tile].append(temp_bins)
    
    # get the tile weight array so we can use it to interpolate our data
    tile_weights = _calculate_weights (tile_size)
    
    # if we are taking the log of our data, we can safely take the log of all of it now
    if do_log_scale :
        data[valid_data_mask] = numpy.log(data[valid_data_mask] + log_offset) 
    
    # now loop through our tiles and linearly interpolate the equalized versions of the data
    for num_row_tile in range(row_tiles) :
        for num_col_tile in range(col_tiles) :
            
            # calculate the range for this tile (min is inclusive, max is exclusive)
            min_row = num_row_tile * tile_size
            max_row = min_row + tile_size
            min_col = num_col_tile * tile_size
            max_col = min_col + tile_size
            
            # for convenience, pull some of these tile sized chunks out
            temp_mask_to_equalize    = mask_to_equalize[min_row:max_row, min_col:max_col]
            temp_data_to_equalize    = data[min_row:max_row, min_col:max_col][temp_mask_to_equalize]
            temp_all_valid_data_mask = valid_data_mask[min_row:max_row, min_col:max_col]
            temp_all_valid_data      = data[min_row:max_row, min_col:max_col][temp_all_valid_data_mask]
            
            # if we have any data in this tile, calculate our weighted sum
            if temp_mask_to_equalize.any() :
                
                # a place to hold our weighted sum that represents the interpolated contributions
                # of the histogram equalizations from the surrounding tiles
                temp_sum = numpy.zeros(temp_data_to_equalize.shape, dtype=data.dtype)
                
                # how much weight were we unable to use because those tiles fell off the edge of the image?
                unused_weight = numpy.zeros((tile_size, tile_size), dtype=tile_weights.dtype)
                
                # loop through all the surrounding tiles and process their contributions to this tile
                for weight_row in range(3) :
                    for weight_col in range(3) :
                        
                        # figure out which adjacent tile we're processing (in overall tile coordinates instead of relative to our current tile)
                        calculated_row = num_row_tile - 1 + weight_row
                        calculated_col = num_col_tile - 1 + weight_col
                        
                        # if we're inside the tile array and the tile we're processing has a histogram equalization for us to use, process it
                        if ( (calculated_row >= 0) and (calculated_row < row_tiles) and
                             (calculated_col >= 0) and (calculated_col < col_tiles) and
                             (all_bin_information          [calculated_row][calculated_col] is not None) and
                             (all_cumulative_dist_functions[calculated_row][calculated_col] is not None)) :
                            
                            # equalize our current tile using the histogram equalization from the tile we're processing
                            temp_equalized_data = numpy.interp(temp_all_valid_data,
                                                               all_bin_information          [calculated_row][calculated_col][:-1],
                                                               all_cumulative_dist_functions[calculated_row][calculated_col])
                            temp_equalized_data = temp_equalized_data[temp_mask_to_equalize[temp_all_valid_data_mask]]
                            
                            # add the contribution for the tile we're processing to our weighted sum
                            temp_sum = temp_sum + (temp_equalized_data * tile_weights[weight_row, weight_col][temp_mask_to_equalize])
                            
                        else : # if the tile we're processing doesn't exist, hang onto the weight we would have used for it so we can correct that later
                            unused_weight = unused_weight + tile_weights[weight_row, weight_col]
                
                # if we have unused weights, scale our values to correct for that
                if (numpy.sum(unused_weight) > 0) :
                    temp_sum = temp_sum / ((unused_weight[temp_mask_to_equalize] * - 1) + 1)
                
                # now that we've calculated the weighted sum for this tile, set it in our data array
                data[min_row:max_row, min_col:max_col][temp_mask_to_equalize] = temp_sum
                
                """
                # TEMP, test without using weights
                data[min_row:max_row, min_col:max_col][temp_mask_to_equalize] = numpy.interp(temp_data_to_equalize,
                                                                                             all_bin_information          [num_row_tile  ][num_col_tile][:-1],
                                                                                             all_cumulative_dist_functions[num_row_tile  ][num_col_tile])
                """
    
    # if we were asked to, normalize our data to be between zero and one, rather than zero and number_of_bins
    if do_zerotoone_normalization :
        data = _linear_normalization_from_0to1 (data, mask_to_equalize, number_of_bins)
    
    return data

def _histogram_equalization_helper (valid_data, number_of_bins, clip_limit=None, slope_limit=None, do_clip_before=True, do_slope_limit=True) :
    """
    calculate the simplest possible histogram equalization, using only valid data
    
    returns the cumulative distribution function and bin information
    """
    
    # bucket all the selected data using numpy's histogram function
    temp_histogram, temp_bins = numpy.histogram(valid_data, number_of_bins)
    
    # if we have a clip limit and we should do our clipping before building the cumulative distribution function, clip off our histogram
    if do_clip_before and (clip_limit is not None) :
        
        # clip our histogram and remember how much we removed
        pixels_to_clip_at            = int(clip_limit * (valid_data.size / float(number_of_bins)))
        mask_to_clip                 = temp_histogram > clip_limit
        num_bins_clipped             = sum(mask_to_clip)
        num_pixels_clipped           = sum(temp_histogram[mask_to_clip]) - (num_bins_clipped * pixels_to_clip_at)
        temp_histogram[mask_to_clip] = pixels_to_clip_at
    
    # calculate the cumulative distribution function
    cumulative_dist_function  = temp_histogram.cumsum()
    
    # if we have a clip limit and we should do our clipping after building the cumulative distribution function, clip off our cdf
    if do_slope_limit and (slope_limit is not None) :
        
        # clip our cdf and remember how much we removed
        pixel_height_limit       = int(slope_limit * (valid_data.size / float(number_of_bins)))
        cumulative_excess_height = 0
        num_clipped_pixels       = 0
        weight_metric            = numpy.zeros(cumulative_dist_function.shape, dtype=float)
        
        for pixel_index in range(1, cumulative_dist_function.size) :
            
            current_pixel_count = cumulative_dist_function[pixel_index]
            
            diff_from_acceptable      = (current_pixel_count - cumulative_dist_function[pixel_index-1] -
                                              pixel_height_limit - cumulative_excess_height)
            if diff_from_acceptable < 0:
                weight_metric[pixel_index] = abs(diff_from_acceptable)
            cumulative_excess_height += max( diff_from_acceptable, 0)
            cumulative_dist_function[pixel_index] = current_pixel_count - cumulative_excess_height
            num_clipped_pixels = num_clipped_pixels + cumulative_excess_height
    
    # now normalize the overall distribution function
    cumulative_dist_function  = (number_of_bins - 1) * cumulative_dist_function / cumulative_dist_function[-1]
    
    # return what someone else will need in order to apply the equalization later
    return cumulative_dist_function, temp_bins

def _calculate_weights (tile_size) :
    """
    calculate a weight array that will be used to quickly bilinearly-interpolate the histogram equalizations
    tile size should be the width and height of a tile in pixels
    
    returns a 4D weight array, where the first 2 dimensions correspond to the grid of where the tiles are
    relative to the tile being interpolated
    """
    
    # we are essentially making a set of weight masks for an ideal center tile that has all 8 surrounding tiles available
    
    # create our empty template tiles
    template_tile = numpy.zeros((3, 3, tile_size, tile_size), dtype=numpy.float32)
    
    """
    # TEMP FOR TESTING, create a weight tile that does no interpolation
    template_tile[1,1] = template_tile[1,1] + 1.0
    """
    
    # for ease of calculation, figure out the index of the center pixel in a tile
    # and how far that pixel is from the edge of the tile (in pixel units)
    center_index = int(tile_size / 2)
    center_dist  =     tile_size / 2.0
    
    # loop through each pixel in the tile and calculate the 9 weights for that pixel
    # were weights for a pixel are 0.0 they are not set (since the template_tile
    # starts out as all zeros)
    for row in range(tile_size) :
        for col in range(tile_size) :
            
            vertical_dist   = abs(center_dist - row) # the distance from our pixel to the center of our tile, vertically
            horizontal_dist = abs(center_dist - col) # the distance from our pixel to the center of our tile, horizontally
            
            # pre-calculate which 3 adjacent tiles will affect our tile
            # (note: these calculations aren't quite right if center_index equals the row or col)
            horizontal_index = 0 if col < center_index else 2
            vertical_index   = 0 if row < center_index else 2
            
            # if this is the center pixel, we only need to use it's own tile for it
            if (row is center_index) and (col is center_index) :
                
                # all of the weight for this pixel comes from it's own tile
                template_tile[1,1][row, col] = 1.0
                
            # if this pixel is in the center row, but is not the center pixel
            # we're going to need to linearly interpolate it's tile and the
            # tile that is horizontally nearest to it
            elif (row is     center_index)    and (col is not center_index) :
                
                # linear interp horizontally
                
                beside_weight = horizontal_dist / tile_size               # the weight from the adjacent tile
                local_weight  = (tile_size - horizontal_dist) / tile_size # the weight from this tile
                
                # set the weights for the two relevant tiles
                template_tile[1, 1]               [row, col] = local_weight
                template_tile[1, horizontal_index][row, col] = beside_weight
                
            # if this pixel is in the center column, but is not the center pixel
            # we're going to need to linearly interpolate it's tile and the
            # tile that is vertically nearest to it
            elif (row is not center_index)    and (col is     center_index) :
                
                # linear interp vertical
                
                beside_weight = vertical_dist / tile_size               # the weight from the adjacent tile
                local_weight  = (tile_size - vertical_dist) / tile_size # the weight from this tile
                
                # set the weights for the two relevant tiles
                template_tile[1,              1][row, col]   = local_weight
                template_tile[vertical_index, 1][row, col]   = beside_weight
                
            # if the pixel is in one of the four quadrants that are above or below the center
            # row and column, we need to bilinearly interpolate it between the nearest four tiles
            else:
                
                # bilinear interpolation
                
                local_weight      = ((tile_size - vertical_dist) / tile_size) * ((tile_size - horizontal_dist) / tile_size) # the weight from this tile
                vertical_weight   = ((            vertical_dist) / tile_size) * ((tile_size - horizontal_dist) / tile_size) # the weight from the vertically   adjacent tile
                horizontal_weight = ((tile_size - vertical_dist) / tile_size) * ((            horizontal_dist) / tile_size) # the weight from the horizontally adjacent tile
                diagonal_weight   = ((            vertical_dist) / tile_size) * ((            horizontal_dist) / tile_size) # the weight from the diagonally   adjacent tile
                
                # set the weights for the four relevant tiles
                template_tile[1,              1,                row, col] = local_weight
                template_tile[vertical_index, 1,                row, col] = vertical_weight
                template_tile[1,              horizontal_index, row, col] = horizontal_weight
                template_tile[vertical_index, horizontal_index, row, col] = diagonal_weight
    
    
    # return the weights for an ideal center tile
    return template_tile

def _linear_normalization_from_0to1 (data, mask, theoretical_max, theoretical_min=0, message="    normalizing DNB data into 0 to 1 range") :
    """
    do a linear normalization so all data is in the 0 to 1 range. This is a sloppy but fast calculation that relies on parameters
    giving it the correct theoretical current max and min so it can scale the data accordingly.
    """
    
    log.debug(message)
    if (theoretical_min is not 0) :
        data[mask]      = data[mask]      - theoretical_min
        theoretical_max = theoretical_max - theoretical_min
    data[mask] = data[mask] / theoretical_max

# DEFAULTS
RESCALE_FOR_KIND = {
        DKIND_RADIANCE    : (linear_scale, (255.0,0)),
        DKIND_REFLECTANCE : (sqrt_scale,   (100.0, 25.5)),
        DKIND_BTEMP       : (bt_scale,     (242.0,660.0,2,418.0,1)),
        DKIND_FOG         : (fog_scale,    (10.0,105.0,5,4,205,206))
        # TODO, add defaults for category, angle, distance, percent, and contiguous index
        }

class Rescaler(roles.RescalerRole):
    DEFAULT_FILL_IN = DEFAULT_FILL_IN
    DEFAULT_FILL_OUT = DEFAULT_FILL_OUT

    @property
    def default_config_dir(self):
        """Return the default search path to find a configuration file if
        the configuration file provided is not an absolute path and the
        configuration filename was not found in the current working
        directory.
        """
        return os.path.split(os.path.realpath(__file__))[0]

    _known_rescale_kinds = {
                'sqrt'     :  sqrt_scale,
                'linear'   :  linear_scale,
                'raw'      :  passive_scale,
                'btemp'    :  bt_scale,
                'fog'      :  fog_scale,
                'btemp_c'  :  bt_scale_c,
                'btemp_lin':  bt_scale_linear,
                'lst'      :  lst_scale,
                'distance' : passive_scale, # TODO, this is wrong... but we'll sort it out later?
                'percent'  : passive_scale, # TODO, this is wrong, find out what it should be
                }
    @property
    def known_rescale_kinds(self):
        # Override the role's rescale property
        return self._known_rescale_kinds

    def __init__(self, *args, **kwargs):
        self.inc_by_one = kwargs.pop("inc_by_one", False)
        super(Rescaler, self).__init__(*args, **kwargs)

    def __call__(self, sat, instrument, kind, band, data_kind, data,
            fill_in=None, fill_out=None, inc_by_one=None):
        """Function that uses previously loaded configuration files to choose
        how to rescale the provided data.  If the `config` keyword is not provided
        then a best guess will be made on how to rescale the data.  Usually this
        best guess is a 0-255 scaling based on the `data_kind`.

        `inc_by_one` is meant to make scaling easier in the case of data
        needing the lowest value of data to be the new fill value.  When this
        keyword is set to True (default uses value passed to __init__) it will
        add 1 to the scaled data excluding the invalid values.
        """
        log_level = logging.getLogger('').handlers[0].level or 0
        band_id = self._create_config_id(sat, instrument, kind, band, data_kind)
        fill_in = fill_in or self.fill_in
        fill_out = fill_out or self.fill_out

        if self.config is None or band_id not in self.config:
            # Run the default scaling functions
            log.debug("Config ID '%s' was not found in '%r'" % (band_id,self.config.keys()))
            log.info("Running default rescaling method for kind: %s, band: %s" % (kind,band))
            if data_kind not in RESCALE_FOR_KIND:
                log.error("No default rescaling is set for data of kind %s" % data_kind)
                raise ValueError("No default rescaling is set for data of kind %s" % data_kind)
            rescale_func,rescale_args = RESCALE_FOR_KIND[data_kind]
        else:
            # We know how to rescale using the onfiguration file
            log.info("'%s' was found in the rescaling configuration" % (band_id))
            rescale_func,rescale_args = self.config[band_id]

        # Only perform this calculation if it will be shown, its very time consuming
        if log_level <= logging.DEBUG:
            try:
                log.debug("Data min: %f, max: %f" % (data[ data != fill_in ].min(),data[ data != fill_in ].max()))
            except StandardError:
                log.debug("Couldn't get min/max values for %s %s (all fill data?)" % (kind,band))

        log.debug("Using rescale arguments: %r" % (rescale_args,))
        log.debug("Using fill in/out values: (%s,%s)" % (fill_in,fill_out))
        data = rescale_func(data, *rescale_args, fill_in=fill_in, fill_out=fill_out)

        # Increment by one to help the backend product
        inc_by_one = inc_by_one if inc_by_one is not None else self.inc_by_one
        if inc_by_one:
            data[ data != fill_out ] += 1

        # Only perform this calculation if it will be shown, its very time consuming
        if log_level <= logging.DEBUG:
            try:
                log.debug("Data min: %f, max: %f" % (data[ data != fill_out ].min(),data[ data != fill_out ].max()))
            except StandardError:
                log.debug("Couldn't get min/max values for %s %s (all fill data?)" % (kind,band))

        return data

def main():
    from argparse import ArgumentParser
    description="""
Run polar2grid rescaling via the command line.  This is not the preferred
way to do production level rescaling, but is useful for testing.
"""
    parser = ArgumentParser(description=description)
    parser.add_argument('--doctest', dest="doctest", action="store_true",
            help="run document tests")
    parser.add_argument('-v', '--verbose', dest='verbosity', action="count", default=0,
                    help='each occurrence increases verbosity 1 level through ERROR-WARNING-INFO-DEBUG')
    args = parser.parse_args()

    levels = [logging.ERROR, logging.WARN, logging.INFO, logging.DEBUG]
    logging.basicConfig(level = levels[min(3, args.verbosity)])

    if args.doctest:
        import doctest
        return doctest.testmod()

    print "Command line interface not implemented yet"
    parser.print_help()

if __name__ == "__main__":
    sys.exit(main())
<|MERGE_RESOLUTION|>--- conflicted
+++ resolved
@@ -19,12 +19,7 @@
 """
 __docformat__ = "restructuredtext en"
 
-<<<<<<< HEAD
-from .constants import DKIND_REFLECTANCE, DKIND_RADIANCE, \
-        DKIND_BTEMP, DKIND_FOG, NOT_APPLICABLE, DEFAULT_FILL_VALUE
-=======
 from .constants import *
->>>>>>> 8a66ec20
 from . import roles
 
 import os
