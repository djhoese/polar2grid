--- conflicted
+++ resolved
@@ -50,7 +50,6 @@
         return img
     return linear_scale
 
-<<<<<<< HEAD
 def _make_unlin_scale(m, b):
     "Reverse a linear scaling"
     def unlinear_scale(img, *args, **kwargs):
@@ -61,8 +60,6 @@
         return img
     return unlinear_scale
 
-=======
->>>>>>> 46579753
 def ubyte_filter(img, *args, **kwargs):
     """Convert image data to a numpy array with dtype `numpy.uint8` and set
     values below zero to zero and values above 255 to 255.
