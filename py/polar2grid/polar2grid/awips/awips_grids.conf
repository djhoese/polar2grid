# Mapping of AWIPS ID to NetCDF name
# sat, instrument, nav_set_uid, kind, band, data_kind,   grid_name, product_id, awips2_channel, awips2_source, awips2_satelliteName, ncml_template, nc_format
#
### Grid 211e - East Conus ###
# VIIRS bands for grid 211e
npp,   viirs,      i_nav,        i,    01,   reflectance, 211e,55779600,0.64 um,SSEC,NPP-VIIRS,grid211e.ncml,SSEC_AWIPS_VIIRS-ECONUS_1KM_SVI01_%Y%m%d_%H%M.55779600
npp,   viirs,      i_nav,        i,    02,   reflectance, 211e,55779607,0.86 um,SSEC,NPP-VIIRS,grid211e.ncml,SSEC_AWIPS_VIIRS-ECONUS_1KM_SVI02_%Y%m%d_%H%M.55779607
npp,   viirs,      i_nav,        i,    03,   reflectance, 211e,55779601,1.6 um,SSEC,NPP-VIIRS,grid211e.ncml,SSEC_AWIPS_VIIRS-ECONUS_1KM_SVI03_%Y%m%d_%H%M.55779601
npp,   viirs,      i_nav,        i,    04,   btemp,       211e,55779602,3.9 um,SSEC,NPP-VIIRS,grid211e.ncml,SSEC_AWIPS_VIIRS-ECONUS_1KM_SVI04_%Y%m%d_%H%M.55779602
npp,   viirs,      i_nav,        i_enh, 04,  btemp_enh,   211e,55779602,3.9 um,SSEC,NPP-VIIRS,grid211e.ncml,SSEC_AWIPS_VIIRS-ECONUS_1KM_SVI04ENH_%Y%m%d_%H%M.99999999
npp,   viirs,      i_nav,        i,    05,   btemp,       211e,55779603,11.0 um,SSEC,NPP-VIIRS,grid211e.ncml,SSEC_AWIPS_VIIRS-ECONUS_1KM_SVI05_%Y%m%d_%H%M.55779603
npp,   viirs,      i_nav,        i_enh, 05,  btemp_enh,   211e,55779603,11.0 um,SSEC,NPP-VIIRS,grid211e.ncml,SSEC_AWIPS_VIIRS-ECONUS_1KM_SVI05ENH_%Y%m%d_%H%M.99999999
npp,   viirs,      dnb_nav,      dnb,  none, radiance,    211e,55779604,DNB,SSEC,NPP-VIIRS,grid211e.ncml,SSEC_AWIPS_VIIRS-ECONUS_1KM_SVDNB_%Y%m%d_%H%M.55779604
npp,   viirs,      dnb_nav,      dnb,  new,  radiance,    211e,55779606,DNB,SSEC,NPP-VIIRS,grid211e.ncml,SSEC_AWIPS_VIIRS-ECONUS_1KM_SVDNB_TRANS_%Y%m%d_%H%M.55779606
npp,   viirs,      i_nav,        i,    fog,  fog,         211e,55779605,Fog,SSEC,NPP-VIIRS,grid211e.ncml,SSEC_AWIPS_VIIRS-ECONUS_1KM_SVIFOG_%Y%m%d_%H%M.55779605
# VIIRS SST
npp,   viirs,      m_nav,      sea_surface_temp,   None,   btemp,      211e,7370,SST,SSEC,MODIS,grid211e.ncml,SSEC_AWIPS_MODIS-EAST_1KM_SST_%Y%m%d_%H%M.7370
# MODIS bands for grid 211e
<<<<<<< HEAD
# Aqua MODIS
aqua,  modis,      geo_250m_nav, visible,                  01,    reflectance,      211e,  7340,  0.64 um,  SSEC,  MODIS,   grid211e.ncml,  SSEC_AWIPS_MODIS_EAST_1KM_Visible_%Y%m%d_%H%M.7340
aqua,  modis,      geo_250m_nav, visible,                  02,    reflectance,      211e,  7367,  0.83 um,  SSEC,  MODIS,   grid211e.ncml,  SSEC_AWIPS_MODIS_EAST_1KM_Vis086_%Y%m%d_%H%M.7367
aqua,  modis,      geo_1000m_nav,      visible,                  01,    reflectance,      211e,  7340,  0.64 um,  SSEC,  MODIS,   grid211e.ncml,  SSEC_AWIPS_MODIS_EAST_1KM_Visible_%Y%m%d_%H%M.7340
aqua,  modis,      geo_1000m_nav,      visible,                  02,    reflectance,      211e,  7367,  0.83 um,  SSEC,  MODIS,   grid211e.ncml,  SSEC_AWIPS_MODIS_EAST_1KM_Vis086_%Y%m%d_%H%M.7367
aqua,  modis,      geo_1000m_nav,      visible,                  07,    reflectance,      211e,  7341,  2.1 um,   SSEC,  MODIS,   grid211e.ncml,  SSEC_AWIPS_MODIS_EAST_1KM_SnowIce_%Y%m%d_%H%M.7341
aqua,  modis,      geo_1000m_nav,      visible,                  26,    reflectance,      211e,  7342,  1.38 um,  SSEC,  MODIS,   grid211e.ncml,  SSEC_AWIPS_MODIS_EAST_1KM_Cirrus_%Y%m%d_%H%M.7342
aqua,  modis,      geo_1000m_nav,      infrared,                 20,    btemp,            211e,  7343,  3.75 um,  SSEC,  MODIS,   grid211e.ncml,  SSEC_AWIPS_MODIS_EAST_1KM_4um_%Y%m%d_%H%M.7343
aqua,  modis,      geo_1000m_nav,      infrared,                 27,    btemp,            211e,  7344,  6.7 um,   SSEC,  MODIS,   grid211e.ncml,  SSEC_AWIPS_MODIS_EAST_1KM_WV_%Y%m%d_%H%M.7344
aqua,  modis,      geo_1000m_nav,      infrared,                 31,    btemp,            211e,  7345,  11 um,    SSEC,  MODIS,   grid211e.ncml,  SSEC_AWIPS_MODIS_EAST_1KM_IR_%Y%m%d_%H%M.7345
aqua,  modis,      geo_1000m_nav,      sea_surface_temp,         none,  btemp,            211e,  7370,  SST,      SSEC,  MODIS,   grid211e.ncml,  SSEC_AWIPS_MODIS_EAST_1KM_SST_%Y%m%d_%H%M.7370
aqua,  modis,      geo_1000m_nav,      land_surface_temp,        none,  btemp,            211e,  7347,  LST,      SSEC,  MODIS,   grid211e.ncml,  SSEC_AWIPS_MODIS_EAST_1KM_LST_%Y%m%d_%H%M.7347
aqua,  modis,      geo_1000m_nav,      summer_land_surface_temp, none,  btemp,            211e,  7349,  LSTSUM,   SSEC,  MODIS,   grid211e.ncml,  SSEC_AWIPS_MODIS_EAST_1KM_LSTSUM_%Y%m%d_%H%M.7349
aqua,  modis,      geo_1000m_nav,      infrared,                 fog,   fog,              211e,  7346,  Fog,      SSEC,  MODIS,   grid211e.ncml,  SSEC_AWIPS_MODIS_EAST_1KM_Fog_%Y%m%d_%H%M.7346
aqua,  modis,      mod06_nav,    cloud_top_temperature,    none,  btemp,            211e,  7362,  CTT,      SSEC,  MODIS,   grid211e.ncml,  SSEC_AWIPS_MODIS_EAST_4KM_CTT_%Y%m%d_%H%M.7362
aqua,  modis,      geo_1000m_nav,      ndvi,                     none,  contiguous_index, 211e,  7348,  NDVI,     SSEC,  MODIS,   grid211e.ncml,  SSEC_AWIPS_MODIS_EAST_1KM_NDVI_%Y%m%d_%H%M.7348
aqua,  modis,      mod07_nav,    total_precipitable_water, none,  distance,         211e,  7360,  TPW,      SSEC,  MODIS,   grid211e.ncml,  SSEC_AWIPS_MODIS_EAST_4KM_TPW_%Y%m%d_%H%M.7360
# enhanced ir
aqua,  modis,      geo_1000m_nav,      ir_enh,                   20,    btemp_enh,        211e,  99999999,  3.75 um,  SSEC,  MODIS,   grid211e.ncml,  SSEC_AWIPS_MODIS_EAST_1KM_4um_ENH_%Y%m%d_%H%M.99999999
aqua,  modis,      geo_1000m_nav,      ir_enh,                   27,    btemp_enh,        211e,  99999999,  6.7 um,   SSEC,  MODIS,   grid211e.ncml,  SSEC_AWIPS_MODIS_EAST_1KM_WV_ENH_%Y%m%d_%H%M.99999999
aqua,  modis,      geo_1000m_nav,      ir_enh,                   31,    btemp_enh,        211e,  99999999,  11 um,    SSEC,  MODIS,   grid211e.ncml,  SSEC_AWIPS_MODIS_EAST_1KM_IR_ENH_%Y%m%d_%H%M.99999999
# end of enhanced ir


# Terra MODIS
terra, modis,      geo_250m_nav, visible,                  01,    reflectance,      211e,  7340,  0.64 um,  SSEC,  MODIS,  grid211e.ncml,  SSEC_AWIPS_MODIS_EAST_1KM_Visible_%Y%m%d_%H%M.7340
terra, modis,      geo_250m_nav, visible,                  02,    reflectance,      211e,  7367,  0.83 um,  SSEC,  MODIS,  grid211e.ncml,  SSEC_AWIPS_MODIS_EAST_1KM_Vis086_%Y%m%d_%H%M.7367
terra, modis,      geo_1000m_nav,      visible,                  01,    reflectance,      211e,  7340,  0.64 um,  SSEC,  MODIS,  grid211e.ncml,  SSEC_AWIPS_MODIS_EAST_1KM_Visible_%Y%m%d_%H%M.7340
terra, modis,      geo_1000m_nav,      visible,                  02,    reflectance,      211e,  7367,  0.83 um,  SSEC,  MODIS,  grid211e.ncml,  SSEC_AWIPS_MODIS_EAST_1KM_Vis086_%Y%m%d_%H%M.7367
terra, modis,      geo_1000m_nav,      visible,                  07,    reflectance,      211e,  7341,  2.1 um,   SSEC,  MODIS,  grid211e.ncml,  SSEC_AWIPS_MODIS_EAST_1KM_SnowIce_%Y%m%d_%H%M.7341
terra, modis,      geo_1000m_nav,      visible,                  26,    reflectance,      211e,  7342,  1.38 um,  SSEC,  MODIS,  grid211e.ncml,  SSEC_AWIPS_MODIS_EAST_1KM_Cirrus_%Y%m%d_%H%M.7342
terra, modis,      geo_1000m_nav,      infrared,                 20,    btemp,            211e,  7343,  3.75 um,  SSEC,  MODIS,  grid211e.ncml,  SSEC_AWIPS_MODIS_EAST_1KM_4um_%Y%m%d_%H%M.7343
terra, modis,      geo_1000m_nav,      infrared,                 27,    btemp,            211e,  7344,  6.7 um,   SSEC,  MODIS,  grid211e.ncml,  SSEC_AWIPS_MODIS_EAST_1KM_WV_%Y%m%d_%H%M.7344
terra, modis,      geo_1000m_nav,      infrared,                 31,    btemp,            211e,  7345,  11 um,    SSEC,  MODIS,  grid211e.ncml,  SSEC_AWIPS_MODIS_EAST_1KM_IR_%Y%m%d_%H%M.7345
terra, modis,      geo_1000m_nav,      sea_surface_temp,         none,  btemp,            211e,  7370,  SST,      SSEC,  MODIS,  grid211e.ncml,  SSEC_AWIPS_MODIS_EAST_1KM_SST_%Y%m%d_%H%M.7370
terra, modis,      geo_1000m_nav,      land_surface_temp,        none,  btemp,            211e,  7347,  LST,      SSEC,  MODIS,  grid211e.ncml,  SSEC_AWIPS_MODIS_EAST_1KM_LST_%Y%m%d_%H%M.7347
terra, modis,      geo_1000m_nav,      summer_land_surface_temp, none,  btemp,            211e,  7349,  LSTSUM,   SSEC,  MODIS,  grid211e.ncml,  SSEC_AWIPS_MODIS_EAST_1KM_LSTSUM_%Y%m%d_%H%M.7349
terra, modis,      geo_1000m_nav,      infrared,                 fog,   fog,              211e,  7346,  Fog,      SSEC,  MODIS,  grid211e.ncml,  SSEC_AWIPS_MODIS_EAST_1KM_Fog_%Y%m%d_%H%M.7346
terra, modis,      mod06_nav,    cloud_top_temperature,    none,  btemp,            211e,  7362,  CTT,      SSEC,  MODIS,  grid211e.ncml,  SSEC_AWIPS_MODIS_EAST_4KM_CTT_%Y%m%d_%H%M.7362
terra, modis,      geo_1000m_nav,      ndvi,                     none,  contiguous_index, 211e,  7348,  NDVI,     SSEC,  MODIS,  grid211e.ncml,  SSEC_AWIPS_MODIS_EAST_1KM_NDVI_%Y%m%d_%H%M.7348
terra, modis,      mod07_nav,    total_precipitable_water, none,  distance,         211e,  7360,  TPW,      SSEC,  MODIS,  grid211e.ncml,  SSEC_AWIPS_MODIS_EAST_4KM_TPW_%Y%m%d_%H%M.7360
# enhanced ir
terra, modis,      geo_1000m_nav,      ir_enh,                   20,    btemp_enh,        211e,  99999999,  3.75 um,  SSEC,  MODIS,  grid211e.ncml,  SSEC_AWIPS_MODIS_EAST_1KM_4um_ENH_%Y%m%d_%H%M.99999999
terra, modis,      geo_1000m_nav,      ir_enh,                   27,    btemp_enh,        211e,  99999999,  6.7 um,   SSEC,  MODIS,  grid211e.ncml,  SSEC_AWIPS_MODIS_EAST_1KM_WV_ENH_%Y%m%d_%H%M.99999999
terra, modis,      geo_1000m_nav,      ir_enh,                   31,    btemp_enh,        211e,  99999999,  11 um,    SSEC,  MODIS,  grid211e.ncml,  SSEC_AWIPS_MODIS_EAST_1KM_IR_ENH_%Y%m%d_%H%M.99999999
# end of enhanced ir

=======
*, modis,      geo_250m_nav, visible,                  01,    reflectance,      211e,  7340,  0.64 um,  SSEC,  MODIS,  grid211e.ncml,  SSEC_AWIPS_MODIS_EAST_1KM_Visible_%Y%m%d_%H%M.7340
*, modis,      geo_250m_nav, visible,                  02,    reflectance,      211e,  7367,  0.83 um,  SSEC,  MODIS,  grid211e.ncml,  SSEC_AWIPS_MODIS_EAST_1KM_Vis086_%Y%m%d_%H%M.7367
*, modis,      geo_1000m_nav,      visible,                  01,    reflectance,      211e,  7340,  0.64 um,  SSEC,  MODIS,  grid211e.ncml,  SSEC_AWIPS_MODIS_EAST_1KM_Visible_%Y%m%d_%H%M.7340
*, modis,      geo_1000m_nav,      visible,                  02,    reflectance,      211e,  7367,  0.83 um,  SSEC,  MODIS,  grid211e.ncml,  SSEC_AWIPS_MODIS_EAST_1KM_Vis086_%Y%m%d_%H%M.7367
*, modis,      geo_1000m_nav,      visible,                  07,    reflectance,      211e,  7341,  2.1 um,   SSEC,  MODIS,  grid211e.ncml,  SSEC_AWIPS_MODIS_EAST_1KM_SnowIce_%Y%m%d_%H%M.7341
*, modis,      geo_1000m_nav,      visible,                  26,    reflectance,      211e,  7342,  1.38 um,  SSEC,  MODIS,  grid211e.ncml,  SSEC_AWIPS_MODIS_EAST_1KM_Cirrus_%Y%m%d_%H%M.7342
*, modis,      geo_1000m_nav,      infrared,                 20,    btemp,            211e,  7343,  3.75 um,  SSEC,  MODIS,  grid211e.ncml,  SSEC_AWIPS_MODIS_EAST_1KM_4um_%Y%m%d_%H%M.7343
*, modis,      geo_1000m_nav,      infrared,                 27,    btemp,            211e,  7344,  6.7 um,   SSEC,  MODIS,  grid211e.ncml,  SSEC_AWIPS_MODIS_EAST_1KM_WV_%Y%m%d_%H%M.7344
*, modis,      geo_1000m_nav,      infrared,                 31,    btemp,            211e,  7345,  11 um,    SSEC,  MODIS,  grid211e.ncml,  SSEC_AWIPS_MODIS_EAST_1KM_IR_%Y%m%d_%H%M.7345
*, modis,      geo_1000m_nav,      sea_surface_temp,         none,  btemp,            211e,  7370,  SST,      SSEC,  MODIS,  grid211e.ncml,  SSEC_AWIPS_MODIS_EAST_1KM_SST_%Y%m%d_%H%M.7370
*, modis,      geo_1000m_nav,      land_surface_temp,        none,  btemp,            211e,  7347,  LST,      SSEC,  MODIS,  grid211e.ncml,  SSEC_AWIPS_MODIS_EAST_1KM_LST_%Y%m%d_%H%M.7347
*, modis,      geo_1000m_nav,      summer_land_surface_temp, none,  btemp,            211e,  7349,  LSTSUM,   SSEC,  MODIS,  grid211e.ncml,  SSEC_AWIPS_MODIS_EAST_1KM_LSTSUM_%Y%m%d_%H%M.7349
*, modis,      geo_1000m_nav,      infrared,                 fog,   fog,              211e,  7346,  Fog,      SSEC,  MODIS,  grid211e.ncml,  SSEC_AWIPS_MODIS_EAST_1KM_Fog_%Y%m%d_%H%M.7346
*, modis,      mod06_nav,    cloud_top_temperature,    none,  btemp,            211e,  7362,  CTT,      SSEC,  MODIS,  grid211e.ncml,  SSEC_AWIPS_MODIS_EAST_4KM_CTT_%Y%m%d_%H%M.7362
*, modis,      geo_1000m_nav,      ndvi,                     none,  contiguous_index, 211e,  7348,  NDVI,     SSEC,  MODIS,  grid211e.ncml,  SSEC_AWIPS_MODIS_EAST_1KM_NDVI_%Y%m%d_%H%M.7348
*, modis,      mod07_nav,    total_precipitable_water, none,  distance,         211e,  7360,  TPW,      SSEC,  MODIS,  grid211e.ncml,  SSEC_AWIPS_MODIS_EAST_4KM_TPW_%Y%m%d_%H%M.7360
>>>>>>> ebf2930a

# TODO, this is missing a lot of information and I'm not planning to do the other versions of these lines until I've got that information
#terra, modis,      ice_surface_temperature,  none,  btemp,            211e,  0000,  IST,      SSEC,  MODIS,  grid211e.ncml,  SSEC_AWIPS_MODIS_EAST_IST_%Y%m%d_%H%M.0000
#terra, modis,      inversion_strength,       none,  btemp,            211e,  0000,  InvS,     SSEC,  MODIS,  grid211e.ncml,  SSEC_AWIPS_MODIS_EAST_InvStr_%Y%m%d_%H%M.0000
#terra, modis,      inversion_depth,          none,  distance,         211e,  0000,  InvD,     SSEC,  MODIS,  grid211e.ncml,  SSEC_AWIPS_MODIS_EAST_InvDepth_%Y%m%d_%H%M.0000
#terra, modis,      ice_concentration,        none,  percent,          211e,  0000,  IceCon,   SSEC,  MODIS,  grid211e.ncml,  SSEC_AWIPS_MODIS_EAST_IceCon_%Y%m%d_%H%M.0000

#
### Grid 211w - West Conus ###
npp,   viirs,      i_nav,        i,    01,   reflectance, 211w,55779608,0.64 um,SSEC,NPP-VIIRS,grid211w.ncml,SSEC_AWIPS_VIIRS-WCONUS_1KM_SVI01_%Y%m%d_%H%M.55779608
npp,   viirs,      i_nav,        i,    02,   reflectance, 211w,55779615,0.86 um,SSEC,NPP-VIIRS,grid211w.ncml,SSEC_AWIPS_VIIRS-WCONUS_1KM_SVI02_%Y%m%d_%H%M.55779615
npp,   viirs,      i_nav,        i,    03,   reflectance, 211w,55779609,1.6 um,SSEC,NPP-VIIRS,grid211w.ncml,SSEC_AWIPS_VIIRS-WCONUS_1KM_SVI03_%Y%m%d_%H%M.55779609
npp,   viirs,      i_nav,        i,    04,   btemp,       211w,55779610,3.9 um,SSEC,NPP-VIIRS,grid211w.ncml,SSEC_AWIPS_VIIRS-WCONUS_1KM_SVI04_%Y%m%d_%H%M.55779610
npp,   viirs,      i_nav,        i_enh, 04,  btemp_enh,   211w,55779610,3.9 um,SSEC,NPP-VIIRS,grid211w.ncml,SSEC_AWIPS_VIIRS-WCONUS_1KM_SVI04ENH_%Y%m%d_%H%M.99999999
npp,   viirs,      i_nav,        i,    05,   btemp,       211w,55779611,11.0 um,SSEC,NPP-VIIRS,grid211w.ncml,SSEC_AWIPS_VIIRS-WCONUS_1KM_SVI05_%Y%m%d_%H%M.55779611
npp,   viirs,      i_nav,        i_enh, 05,  btemp_enh,   211w,55779611,11.0 um,SSEC,NPP-VIIRS,grid211w.ncml,SSEC_AWIPS_VIIRS-WCONUS_1KM_SVI05ENH_%Y%m%d_%H%M.99999999
npp,   viirs,      dnb_nav,      dnb,  none, radiance,    211w,55779612,DNB,SSEC,NPP-VIIRS,grid211w.ncml,SSEC_AWIPS_VIIRS-WCONUS_1KM_SVDNB_%Y%m%d_%H%M.55779612
npp,   viirs,      dnb_nav,      dnb,  new,  radiance,    211w,55779614,DNB,SSEC,NPP-VIIRS,grid211w.ncml,SSEC_AWIPS_VIIRS-WCONUS_1KM_SVDNB_TRANS_%Y%m%d_%H%M.55779614
npp,   viirs,      i_nav,        i,    fog,  fog,         211w,55779613,Fog,SSEC,NPP-VIIRS,grid211w.ncml,SSEC_AWIPS_VIIRS-WCONUS_1KM_SVIFOG_%Y%m%d_%H%M.55779613
<<<<<<< HEAD

npp,   viirs,      m_nav,      sea_surface_temp,   None,   btemp,      211w,7371,SST,SSEC,MODIS,grid211w.ncml,SSEC_AWIPS_MODIS_WEST_1KM_SST_%Y%m%d_%H%M.7371
# MODIS bands for this grid
# Aqua MODIS
aqua,  modis,      geo_250m_nav, visible,                  01,    reflectance,      211w,  7350,  0.64 um,  SSEC,  MODIS,   grid211w.ncml,  SSEC_AWIPS_MODIS_WEST_1KM_Visible_%Y%m%d_%H%M.7350
aqua,  modis,      geo_250m_nav, visible,                  02,    reflectance,      211w,  7387,  0.83 um,  SSEC,  MODIS,   grid211w.ncml,  SSEC_AWIPS_MODIS_WEST_1KM_Vis086_%Y%m%d_%H%M.7387
aqua,  modis,      geo_1000m_nav,      visible,                  01,    reflectance,      211w,  7350,  0.64 um,  SSEC,  MODIS,   grid211w.ncml,  SSEC_AWIPS_MODIS_WEST_1KM_Visible_%Y%m%d_%H%M.7350
aqua,  modis,      geo_1000m_nav,      visible,                  02,    reflectance,      211w,  7387,  0.83 um,  SSEC,  MODIS,   grid211w.ncml,  SSEC_AWIPS_MODIS_WEST_1KM_Vis086_%Y%m%d_%H%M.7387
aqua,  modis,      geo_1000m_nav,      visible,                  07,    reflectance,      211w,  7351,  2.1 um,   SSEC,  MODIS,   grid211w.ncml,  SSEC_AWIPS_MODIS_WEST_1KM_SnowIce_%Y%m%d_%H%M.7351
aqua,  modis,      geo_1000m_nav,      visible,                  26,    reflectance,      211w,  7352,  1.38 um,  SSEC,  MODIS,   grid211w.ncml,  SSEC_AWIPS_MODIS_WEST_1KM_Cirrus_%Y%m%d_%H%M.7352
aqua,  modis,      geo_1000m_nav,      infrared,                 20,    btemp,            211w,  7353,  3.75 um,  SSEC,  MODIS,   grid211w.ncml,  SSEC_AWIPS_MODIS_WEST_1KM_4um_%Y%m%d_%H%M.7353
aqua,  modis,      geo_1000m_nav,      infrared,                 27,    btemp,            211w,  7354,  6.7 um,   SSEC,  MODIS,   grid211w.ncml,  SSEC_AWIPS_MODIS_WEST_1KM_WV_%Y%m%d_%H%M.7354
aqua,  modis,      geo_1000m_nav,      infrared,                 31,    btemp,            211w,  7355,  11 um,    SSEC,  MODIS,   grid211w.ncml,  SSEC_AWIPS_MODIS_WEST_1KM_IR_%Y%m%d_%H%M.7355
aqua,  modis,      geo_1000m_nav,      sea_surface_temp,         none,  btemp,            211w,  7371,  SST,      SSEC,  MODIS,   grid211w.ncml,  SSEC_AWIPS_MODIS_WEST_1KM_SST_%Y%m%d_%H%M.7371
aqua,  modis,      geo_1000m_nav,      land_surface_temp,        none,  btemp,            211w,  7357,  LST,      SSEC,  MODIS,   grid211w.ncml,  SSEC_AWIPS_MODIS_WEST_1KM_LST_%Y%m%d_%H%M.7357
aqua,  modis,      geo_1000m_nav,      summer_land_surface_temp, none,  btemp,            211w,  7359,  LSTSUM,   SSEC,  MODIS,   grid211w.ncml,  SSEC_AWIPS_MODIS_WEST_1KM_LSTSUM_%Y%m%d_%H%M.7359
aqua,  modis,      geo_1000m_nav,      infrared,                 fog,   fog,              211w,  7356,  Fog,      SSEC,  MODIS,   grid211w.ncml,  SSEC_AWIPS_MODIS_WEST_1KM_Fog_%Y%m%d_%H%M.7356
aqua,  modis,      mod06_nav,    cloud_top_temperature,    none,  btemp,            211w,  7382,  CTT,      SSEC,  MODIS,   grid211w.ncml,  SSEC_AWIPS_MODIS_WEST_4KM_CTT_%Y%m%d_%H%M.7382
aqua,  modis,      geo_1000m_nav,      ndvi,                     none,  contiguous_index, 211w,  7358,  NDVI,     SSEC,  MODIS,   grid211w.ncml,  SSEC_AWIPS_MODIS_WEST_1KM_NDVI_%Y%m%d_%H%M.7358
aqua,  modis,      mod07_nav,    total_precipitable_water, none,  distance,         211w,  7380,  TPW,      SSEC,  MODIS,   grid211w.ncml,  SSEC_AWIPS_MODIS_WEST_4KM_TPW_%Y%m%d_%H%M.7380
# enhanced ir
aqua,  modis,      geo_1000m_nav,      ir_enh,                   20,    btemp_enh,        211w,  99999999,  3.75 um,  SSEC,  MODIS,   grid211w.ncml,  SSEC_AWIPS_MODIS_WEST_1KM_4um_ENH_%Y%m%d_%H%M.99999999
aqua,  modis,      geo_1000m_nav,      ir_enh,                   27,    btemp_enh,        211w,  99999999,  6.7 um,   SSEC,  MODIS,   grid211w.ncml,  SSEC_AWIPS_MODIS_WEST_1KM_WV_ENH_%Y%m%d_%H%M.99999999
aqua,  modis,      geo_1000m_nav,      ir_enh,                   31,    btemp_enh,        211w,  99999999,  11 um,    SSEC,  MODIS,   grid211w.ncml,  SSEC_AWIPS_MODIS_WEST_1KM_IR_ENH_%Y%m%d_%H%M.99999999
# end of enhanced ir

# Terra MODIS
terra, modis,      geo_250m_nav, visible,                  01,    reflectance,      211w,  7350,  0.64 um,  SSEC,  MODIS,  grid211w.ncml,  SSEC_AWIPS_MODIS_WEST_1KM_Visible_%Y%m%d_%H%M.7350
terra, modis,      geo_250m_nav, visible,                  02,    reflectance,      211w,  7387,  0.83 um,  SSEC,  MODIS,  grid211w.ncml,  SSEC_AWIPS_MODIS_WEST_1KM_Vis086_%Y%m%d_%H%M.7387
terra, modis,      geo_1000m_nav,      visible,                  01,    reflectance,      211w,  7350,  0.64 um,  SSEC,  MODIS,  grid211w.ncml,  SSEC_AWIPS_MODIS_WEST_1KM_Visible_%Y%m%d_%H%M.7350
terra, modis,      geo_1000m_nav,      visible,                  02,    reflectance,      211w,  7387,  0.83 um,  SSEC,  MODIS,  grid211w.ncml,  SSEC_AWIPS_MODIS_WEST_1KM_Vis086_%Y%m%d_%H%M.7387
terra, modis,      geo_1000m_nav,      visible,                  07,    reflectance,      211w,  7351,  2.1 um,   SSEC,  MODIS,  grid211w.ncml,  SSEC_AWIPS_MODIS_WEST_1KM_SnowIce_%Y%m%d_%H%M.7351
terra, modis,      geo_1000m_nav,      visible,                  26,    reflectance,      211w,  7352,  1.38 um,  SSEC,  MODIS,  grid211w.ncml,  SSEC_AWIPS_MODIS_WEST_1KM_Cirrus_%Y%m%d_%H%M.7352
terra, modis,      geo_1000m_nav,      infrared,                 20,    btemp,            211w,  7353,  3.75 um,  SSEC,  MODIS,  grid211w.ncml,  SSEC_AWIPS_MODIS_WEST_1KM_4um_%Y%m%d_%H%M.7353
terra, modis,      geo_1000m_nav,      infrared,                 27,    btemp,            211w,  7354,  6.7 um,   SSEC,  MODIS,  grid211w.ncml,  SSEC_AWIPS_MODIS_WEST_1KM_WV_%Y%m%d_%H%M.7354
terra, modis,      geo_1000m_nav,      infrared,                 31,    btemp,            211w,  7355,  11 um,    SSEC,  MODIS,  grid211w.ncml,  SSEC_AWIPS_MODIS_WEST_1KM_IR_%Y%m%d_%H%M.7355
terra, modis,      geo_1000m_nav,      sea_surface_temp,         none,  btemp,            211w,  7371,  SST,      SSEC,  MODIS,  grid211w.ncml,  SSEC_AWIPS_MODIS_WEST_1KM_SST_%Y%m%d_%H%M.7371
terra, modis,      geo_1000m_nav,      land_surface_temp,        none,  btemp,            211w,  7357,  LST,      SSEC,  MODIS,  grid211w.ncml,  SSEC_AWIPS_MODIS_WEST_1KM_LST_%Y%m%d_%H%M.7357
terra, modis,      geo_1000m_nav,      summer_land_surface_temp, none,  btemp,            211w,  7359,  LSTSUM,   SSEC,  MODIS,  grid211w.ncml,  SSEC_AWIPS_MODIS_WEST_1KM_LSTSUM_%Y%m%d_%H%M.7359
terra, modis,      geo_1000m_nav,      infrared,                 fog,   fog,              211w,  7356,  Fog,      SSEC,  MODIS,  grid211w.ncml,  SSEC_AWIPS_MODIS_WEST_1KM_Fog_%Y%m%d_%H%M.7356
terra, modis,      mod06_nav,    cloud_top_temperature,    none,  btemp,            211w,  7382,  CTT,      SSEC,  MODIS,  grid211w.ncml,  SSEC_AWIPS_MODIS_WEST_4KM_CTT_%Y%m%d_%H%M.7382
terra, modis,      geo_1000m_nav,      ndvi,                     none,  contiguous_index, 211w,  7358,  NDVI,     SSEC,  MODIS,  grid211w.ncml,  SSEC_AWIPS_MODIS_WEST_1KM_NDVI_%Y%m%d_%H%M.7358
terra, modis,      mod07_nav,    total_precipitable_water, none,  distance,         211w,  7380,  TPW,      SSEC,  MODIS,  grid211w.ncml,  SSEC_AWIPS_MODIS_WEST_4KM_TPW_%Y%m%d_%H%M.7380
# enhanced ir
terra, modis,      geo_1000m_nav,      ir_enh,                   20,    btemp_enh,        211w,  99999999,  3.75 um,  SSEC,  MODIS,  grid211w.ncml,  SSEC_AWIPS_MODIS_WEST_1KM_4um_ENH_%Y%m%d_%H%M.99999999
terra, modis,      geo_1000m_nav,      ir_enh,                   27,    btemp_enh,        211w,  99999999,  6.7 um,   SSEC,  MODIS,  grid211w.ncml,  SSEC_AWIPS_MODIS_WEST_1KM_WV_ENH_%Y%m%d_%H%M.99999999
terra, modis,      geo_1000m_nav,      ir_enh,                   31,    btemp_enh,        211w,  99999999,  11 um,    SSEC,  MODIS,  grid211w.ncml,  SSEC_AWIPS_MODIS_WEST_1KM_IR_ENH_%Y%m%d_%H%M.99999999
# end of enhanced ir
=======
# MODIS bands for grid 211w
*,  modis,      geo_250m_nav, visible,                  01,    reflectance,      211w,  7350,  0.64 um,  SSEC,  MODIS,   grid211w.ncml,  SSEC_AWIPS_MODIS_WEST_1KM_Visible_%Y%m%d_%H%M.7350
*,  modis,      geo_250m_nav, visible,                  02,    reflectance,      211w,  7387,  0.83 um,  SSEC,  MODIS,   grid211w.ncml,  SSEC_AWIPS_MODIS_WEST_1KM_Vis086_%Y%m%d_%H%M.7387
*,  modis,      geo_1000m_nav,      visible,                  01,    reflectance,      211w,  7350,  0.64 um,  SSEC,  MODIS,   grid211w.ncml,  SSEC_AWIPS_MODIS_WEST_1KM_Visible_%Y%m%d_%H%M.7350
*,  modis,      geo_1000m_nav,      visible,                  02,    reflectance,      211w,  7387,  0.83 um,  SSEC,  MODIS,   grid211w.ncml,  SSEC_AWIPS_MODIS_WEST_1KM_Vis086_%Y%m%d_%H%M.7387
*,  modis,      geo_1000m_nav,      visible,                  07,    reflectance,      211w,  7351,  2.1 um,   SSEC,  MODIS,   grid211w.ncml,  SSEC_AWIPS_MODIS_WEST_1KM_SnowIce_%Y%m%d_%H%M.7351
*,  modis,      geo_1000m_nav,      visible,                  26,    reflectance,      211w,  7352,  1.38 um,  SSEC,  MODIS,   grid211w.ncml,  SSEC_AWIPS_MODIS_WEST_1KM_Cirrus_%Y%m%d_%H%M.7352
*,  modis,      geo_1000m_nav,      infrared,                 20,    btemp,            211w,  7353,  3.75 um,  SSEC,  MODIS,   grid211w.ncml,  SSEC_AWIPS_MODIS_WEST_1KM_4um_%Y%m%d_%H%M.7353
*,  modis,      geo_1000m_nav,      infrared,                 27,    btemp,            211w,  7354,  6.7 um,   SSEC,  MODIS,   grid211w.ncml,  SSEC_AWIPS_MODIS_WEST_1KM_WV_%Y%m%d_%H%M.7354
*,  modis,      geo_1000m_nav,      infrared,                 31,    btemp,            211w,  7355,  11 um,    SSEC,  MODIS,   grid211w.ncml,  SSEC_AWIPS_MODIS_WEST_1KM_IR_%Y%m%d_%H%M.7355
*,  modis,      geo_1000m_nav,      sea_surface_temp,         none,  btemp,            211w,  7371,  SST,      SSEC,  MODIS,   grid211w.ncml,  SSEC_AWIPS_MODIS_WEST_1KM_SST_%Y%m%d_%H%M.7371
*,  modis,      geo_1000m_nav,      land_surface_temp,        none,  btemp,            211w,  7357,  LST,      SSEC,  MODIS,   grid211w.ncml,  SSEC_AWIPS_MODIS_WEST_1KM_LST_%Y%m%d_%H%M.7357
*,  modis,      geo_1000m_nav,      summer_land_surface_temp, none,  btemp,            211w,  7359,  LSTSUM,   SSEC,  MODIS,   grid211w.ncml,  SSEC_AWIPS_MODIS_WEST_1KM_LSTSUM_%Y%m%d_%H%M.7359
*,  modis,      geo_1000m_nav,      infrared,                 fog,   fog,              211w,  7356,  Fog,      SSEC,  MODIS,   grid211w.ncml,  SSEC_AWIPS_MODIS_WEST_1KM_Fog_%Y%m%d_%H%M.7356
*,  modis,      mod06_nav,    cloud_top_temperature,    none,  btemp,            211w,  7382,  CTT,      SSEC,  MODIS,   grid211w.ncml,  SSEC_AWIPS_MODIS_WEST_4KM_CTT_%Y%m%d_%H%M.7382
*,  modis,      geo_1000m_nav,      ndvi,                     none,  contiguous_index, 211w,  7358,  NDVI,     SSEC,  MODIS,   grid211w.ncml,  SSEC_AWIPS_MODIS_WEST_1KM_NDVI_%Y%m%d_%H%M.7358
*,  modis,      mod07_nav,    total_precipitable_water, none,  distance,         211w,  7380,  TPW,      SSEC,  MODIS,   grid211w.ncml,  SSEC_AWIPS_MODIS_WEST_4KM_TPW_%Y%m%d_%H%M.7380
>>>>>>> ebf2930a

#
### Grid 203 - Alaska ###
npp,   viirs,      i_nav,        i,    01,   reflectance, 203,55779616,0.64 um,SSEC,NPP-VIIRS,grid203.ncml,SSEC_AWIPS_VIIRS-AK_1KM_SVI01_%Y%m%d_%H%M.55779616
npp,   viirs,      i_nav,        i,    02,   reflectance, 203,55779623,0.86 um,SSEC,NPP-VIIRS,grid203.ncml,SSEC_AWIPS_VIIRS-AK_1KM_SVI02_%Y%m%d_%H%M.55779623
npp,   viirs,      i_nav,        i,    03,   reflectance, 203,55779617,1.6 um,SSEC,NPP-VIIRS,grid203.ncml,SSEC_AWIPS_VIIRS-AK_1KM_SVI03_%Y%m%d_%H%M.55779617
npp,   viirs,      i_nav,        i,    04,   btemp,       203,55779618,3.9 um,SSEC,NPP-VIIRS,grid203.ncml,SSEC_AWIPS_VIIRS-AK_1KM_SVI04_%Y%m%d_%H%M.55779618
npp,   viirs,      i_nav,        i_enh, 04,  btemp_enh,   203,55779618,3.9 um,SSEC,NPP-VIIRS,grid203.ncml,SSEC_AWIPS_VIIRS-AK_1KM_SVI04ENH_%Y%m%d_%H%M.99999999
npp,   viirs,      i_nav,        i,    05,   btemp,       203,55779619,11.0 um,SSEC,NPP-VIIRS,grid203.ncml,SSEC_AWIPS_VIIRS-AK_1KM_SVI05_%Y%m%d_%H%M.55779619
npp,   viirs,      i_nav,        i_enh, 05,  btemp_enh,   203,55779619,11.0 um,SSEC,NPP-VIIRS,grid203.ncml,SSEC_AWIPS_VIIRS-AK_1KM_SVI05ENH_%Y%m%d_%H%M.99999999
npp,   viirs,      dnb_nav,      dnb,  none, radiance,    203,55779620,DNB,SSEC,NPP-VIIRS,grid203.ncml,SSEC_AWIPS_VIIRS-AK_1KM_SVDNB_%Y%m%d_%H%M.55779620
npp,   viirs,      dnb_nav,      dnb,  new,  radiance,    203,55779622,DNB,SSEC,NPP-VIIRS,grid203.ncml,SSEC_AWIPS_VIIRS-AK_1KM_SVDNB_TRANS_%Y%m%d_%H%M.55779622
npp,   viirs,      i_nav,        i,    fog,  fog,         203,55779621,Fog,SSEC,NPP-VIIRS,grid203.ncml,SSEC_AWIPS_VIIRS-AK_1KM_SVIFOG_%Y%m%d_%H%M.55779621
# Not Valid - There is no MODIS SST for grid 203 to mimic:
npp,   viirs,      m_nav,      sea_surface_temp,   None,   btemp,      203,7372,SST,SSEC,MODIS,grid203.ncml,SSEC_AWIPS_MODIS_AK_1KM_SST_%Y%m%d_%H%M.7372

#
### Grid 204 - Hawaii ###
npp,   viirs,      i_nav,        i,    01,   reflectance, 204,55779624,0.64 um,SSEC,NPP-VIIRS,grid204.ncml,SSEC_AWIPS_VIIRS-HI_1KM_SVI01_%Y%m%d_%H%M.55779624
npp,   viirs,      i_nav,        i,    02,   reflectance, 204,55779631,0.86 um,SSEC,NPP-VIIRS,grid204.ncml,SSEC_AWIPS_VIIRS-HI_1KM_SVI02_%Y%m%d_%H%M.55779631
npp,   viirs,      i_nav,        i,    03,   reflectance, 204,55779625,1.6 um,SSEC,NPP-VIIRS,grid204.ncml,SSEC_AWIPS_VIIRS-HI_1KM_SVI03_%Y%m%d_%H%M.55779625
npp,   viirs,      i_nav,        i,    04,   btemp,       204,55779626,3.9 um,SSEC,NPP-VIIRS,grid204.ncml,SSEC_AWIPS_VIIRS-HI_1KM_SVI04_%Y%m%d_%H%M.55779626
npp,   viirs,      i_nav,        i_enh, 04,  btemp_enh,   204,55779626,3.9 um,SSEC,NPP-VIIRS,grid204.ncml,SSEC_AWIPS_VIIRS-HI_1KM_SVI04ENH_%Y%m%d_%H%M.99999999
npp,   viirs,      i_nav,        i,    05,   btemp,       204,55779627,11.0 um,SSEC,NPP-VIIRS,grid204.ncml,SSEC_AWIPS_VIIRS-HI_1KM_SVI05_%Y%m%d_%H%M.55779627
npp,   viirs,      i_nav,        i_enh, 05,  btemp_enh,   204,55779627,11.0 um,SSEC,NPP-VIIRS,grid204.ncml,SSEC_AWIPS_VIIRS-HI_1KM_SVI05ENH_%Y%m%d_%H%M.99999999
npp,   viirs,      dnb_nav,      dnb,  none, radiance,    204,55779628,DNB,SSEC,NPP-VIIRS,grid204.ncml,SSEC_AWIPS_VIIRS-HI_1KM_SVDNB_%Y%m%d_%H%M.55779628
npp,   viirs,      dnb_nav,      dnb,  new,  radiance,    204,55779630,DNB,SSEC,NPP-VIIRS,grid204.ncml,SSEC_AWIPS_VIIRS-HI_1KM_SVDNB_TRANS_%Y%m%d_%H%M.55779630
npp,   viirs,      i_nav,        i,    fog,  fog,         204,55779629,Fog,SSEC,NPP-VIIRS,grid204.ncml,SSEC_AWIPS_VIIRS-HI_1KM_SVIFOG_%Y%m%d_%H%M.55779629
<<<<<<< HEAD
npp,   viirs,      m_nav,      sea_surface_temp,   None,   btemp,      204,55777371,SST,SSEC,MODIS,grid204.ncml,SSEC_AWIPS_MODIS_HI_1KM_SST_%Y%m%d_%H%M.55777371

# Aqua MODIS
aqua,  modis,      geo_250m_nav, visible,                  01,    reflectance,      204,  55777350,  0.64 um,  SSEC,  MODIS,   grid204.ncml,  SSEC_AWIPS_MODIS_HI_1KM_Visible_%Y%m%d_%H%M.55777350
aqua,  modis,      geo_250m_nav, visible,                  02,    reflectance,      204,  55777387,  0.83 um,  SSEC,  MODIS,   grid204.ncml,  SSEC_AWIPS_MODIS_HI_1KM_Vis086_%Y%m%d_%H%M.55777387
aqua,  modis,      geo_1000m_nav,      visible,                  01,    reflectance,      204,  55777350,  0.64 um,  SSEC,  MODIS,   grid204.ncml,  SSEC_AWIPS_MODIS_HI_1KM_Visible_%Y%m%d_%H%M.55777350
aqua,  modis,      geo_1000m_nav,      visible,                  02,    reflectance,      204,  55777387,  0.83 um,  SSEC,  MODIS,   grid204.ncml,  SSEC_AWIPS_MODIS_HI_1KM_Vis086_%Y%m%d_%H%M.55777387
aqua,  modis,      geo_1000m_nav,      visible,                  07,    reflectance,      204,  55777351,  2.1 um,   SSEC,  MODIS,   grid204.ncml,  SSEC_AWIPS_MODIS_HI_1KM_SnowIce_%Y%m%d_%H%M.55777351
aqua,  modis,      geo_1000m_nav,      visible,                  26,    reflectance,      204,  55777352,  1.38 um,  SSEC,  MODIS,   grid204.ncml,  SSEC_AWIPS_MODIS_HI_1KM_Cirrus_%Y%m%d_%H%M.55777352
aqua,  modis,      geo_1000m_nav,      infrared,                 20,    btemp,            204,  55777353,  3.75 um,  SSEC,  MODIS,   grid204.ncml,  SSEC_AWIPS_MODIS_HI_1KM_4um_%Y%m%d_%H%M.55777353
aqua,  modis,      geo_1000m_nav,      infrared,                 27,    btemp,            204,  55777354,  6.7 um,   SSEC,  MODIS,   grid204.ncml,  SSEC_AWIPS_MODIS_HI_1KM_WV_%Y%m%d_%H%M.55777354
aqua,  modis,      geo_1000m_nav,      infrared,                 31,    btemp,            204,  55777355,  11 um,    SSEC,  MODIS,   grid204.ncml,  SSEC_AWIPS_MODIS_HI_1KM_IR_%Y%m%d_%H%M.55777355
aqua,  modis,      geo_1000m_nav,      sea_surface_temp,         none,  btemp,            204,  55777371,  SST,      SSEC,  MODIS,   grid204.ncml,  SSEC_AWIPS_MODIS_HI_1KM_SST_%Y%m%d_%H%M.55777371
aqua,  modis,      geo_1000m_nav,      land_surface_temp,        none,  btemp,            204,  55777357,  LST,      SSEC,  MODIS,   grid204.ncml,  SSEC_AWIPS_MODIS_HI_1KM_LST_%Y%m%d_%H%M.55777357
aqua,  modis,      geo_1000m_nav,      summer_land_surface_temp, none,  btemp,            204,  55777359,  LSTSUM,   SSEC,  MODIS,   grid204.ncml,  SSEC_AWIPS_MODIS_HI_1KM_LSTSUM_%Y%m%d_%H%M.55777359
aqua,  modis,      geo_1000m_nav,      infrared,                 fog,   fog,              204,  55777356,  Fog,      SSEC,  MODIS,   grid204.ncml,  SSEC_AWIPS_MODIS_HI_1KM_Fog_%Y%m%d_%H%M.55777356
aqua,  modis,      mod06_nav,    cloud_top_temperature,    none,  btemp,            204,  55777382,  CTT,      SSEC,  MODIS,   grid204.ncml,  SSEC_AWIPS_MODIS_HI_4KM_CTT_%Y%m%d_%H%M.55777382
aqua,  modis,      geo_1000m_nav,      ndvi,                     none,  contiguous_index, 204,  55777358,  NDVI,     SSEC,  MODIS,   grid204.ncml,  SSEC_AWIPS_MODIS_HI_1KM_NDVI_%Y%m%d_%H%M.55777358
aqua,  modis,      mod07_nav,    total_precipitable_water, none,  distance,         204,  55777380,  TPW,      SSEC,  MODIS,   grid204.ncml,  SSEC_AWIPS_MODIS_HI_4KM_TPW_%Y%m%d_%H%M.55777380
# enhanced ir
aqua,  modis,      geo_1000m_nav,      ir_enh,                   20,    btemp_enh,        204,  99999999,  3.75 um,  SSEC,  MODIS,   grid204.ncml,  SSEC_AWIPS_MODIS_HI_1KM_4um_ENH_%Y%m%d_%H%M.99999999
aqua,  modis,      geo_1000m_nav,      ir_enh,                   27,    btemp_enh,        204,  99999999,  6.7 um,   SSEC,  MODIS,   grid204.ncml,  SSEC_AWIPS_MODIS_HI_1KM_WV_ENH_%Y%m%d_%H%M.99999999
aqua,  modis,      geo_1000m_nav,      ir_enh,                   31,    btemp_enh,        204,  99999999,  11 um,    SSEC,  MODIS,   grid204.ncml,  SSEC_AWIPS_MODIS_HI_1KM_IR_ENH_%Y%m%d_%H%M.99999999
# end of enhanced ir

# Terra MODIS
terra, modis,      geo_250m_nav, visible,                  01,    reflectance,      204,  55777350,  0.64 um,  SSEC,  MODIS,  grid204.ncml,  SSEC_AWIPS_MODIS_HI_1KM_Visible_%Y%m%d_%H%M.55777350
terra, modis,      geo_250m_nav, visible,                  02,    reflectance,      204,  55777387,  0.83 um,  SSEC,  MODIS,  grid204.ncml,  SSEC_AWIPS_MODIS_HI_1KM_Vis086_%Y%m%d_%H%M.55777387
terra, modis,      geo_1000m_nav,      visible,                  01,    reflectance,      204,  55777350,  0.64 um,  SSEC,  MODIS,  grid204.ncml,  SSEC_AWIPS_MODIS_HI_1KM_Visible_%Y%m%d_%H%M.55777350
terra, modis,      geo_1000m_nav,      visible,                  02,    reflectance,      204,  55777387,  0.83 um,  SSEC,  MODIS,  grid204.ncml,  SSEC_AWIPS_MODIS_HI_1KM_Vis086_%Y%m%d_%H%M.55777387
terra, modis,      geo_1000m_nav,      visible,                  07,    reflectance,      204,  55777351,  2.1 um,   SSEC,  MODIS,  grid204.ncml,  SSEC_AWIPS_MODIS_HI_1KM_SnowIce_%Y%m%d_%H%M.55777351
terra, modis,      geo_1000m_nav,      visible,                  26,    reflectance,      204,  55777352,  1.38 um,  SSEC,  MODIS,  grid204.ncml,  SSEC_AWIPS_MODIS_HI_1KM_Cirrus_%Y%m%d_%H%M.55777352
terra, modis,      geo_1000m_nav,      infrared,                 20,    btemp,            204,  55777353,  3.75 um,  SSEC,  MODIS,  grid204.ncml,  SSEC_AWIPS_MODIS_HI_1KM_4um_%Y%m%d_%H%M.55777353
terra, modis,      geo_1000m_nav,      infrared,                 27,    btemp,            204,  55777354,  6.7 um,   SSEC,  MODIS,  grid204.ncml,  SSEC_AWIPS_MODIS_HI_1KM_WV_%Y%m%d_%H%M.55777354
terra, modis,      geo_1000m_nav,      infrared,                 31,    btemp,            204,  55777355,  11 um,    SSEC,  MODIS,  grid204.ncml,  SSEC_AWIPS_MODIS_HI_1KM_IR_%Y%m%d_%H%M.55777355
terra, modis,      geo_1000m_nav,      sea_surface_temp,         none,  btemp,            204,  55777371,  SST,      SSEC,  MODIS,  grid204.ncml,  SSEC_AWIPS_MODIS_HI_1KM_SST_%Y%m%d_%H%M.55777371
terra, modis,      geo_1000m_nav,      land_surface_temp,        none,  btemp,            204,  55777357,  LST,      SSEC,  MODIS,  grid204.ncml,  SSEC_AWIPS_MODIS_HI_1KM_LST_%Y%m%d_%H%M.55777357
terra, modis,      geo_1000m_nav,      summer_land_surface_temp, none,  btemp,            204,  55777359,  LSTSUM,   SSEC,  MODIS,  grid204.ncml,  SSEC_AWIPS_MODIS_HI_1KM_LSTSUM_%Y%m%d_%H%M.55777359
terra, modis,      geo_1000m_nav,      infrared,                 fog,   fog,              204,  55777356,  Fog,      SSEC,  MODIS,  grid204.ncml,  SSEC_AWIPS_MODIS_HI_1KM_Fog_%Y%m%d_%H%M.55777356
terra, modis,      mod06_nav,    cloud_top_temperature,    none,  btemp,            204,  55777382,  CTT,      SSEC,  MODIS,  grid204.ncml,  SSEC_AWIPS_MODIS_HI_4KM_CTT_%Y%m%d_%H%M.55777382
terra, modis,      geo_1000m_nav,      ndvi,                     none,  contiguous_index, 204,  55777358,  NDVI,     SSEC,  MODIS,  grid204.ncml,  SSEC_AWIPS_MODIS_HI_1KM_NDVI_%Y%m%d_%H%M.55777358
terra, modis,      mod07_nav,    total_precipitable_water, none,  distance,         204,  55777380,  TPW,      SSEC,  MODIS,  grid204.ncml,  SSEC_AWIPS_MODIS_HI_4KM_TPW_%Y%m%d_%H%M.55777380
# enhanced ir
terra, modis,      geo_1000m_nav,      ir_enh,                   20,    btemp_enh,        204,  99999999,  3.75 um,  SSEC,  MODIS,  grid204.ncml,  SSEC_AWIPS_MODIS_HI_1KM_4um_ENH_%Y%m%d_%H%M.99999999
terra, modis,      geo_1000m_nav,      ir_enh,                   27,    btemp_enh,        204,  99999999,  6.7 um,   SSEC,  MODIS,  grid204.ncml,  SSEC_AWIPS_MODIS_HI_1KM_WV_ENH_%Y%m%d_%H%M.99999999
terra, modis,      geo_1000m_nav,      ir_enh,                   31,    btemp_enh,        204,  99999999,  11 um,    SSEC,  MODIS,  grid204.ncml,  SSEC_AWIPS_MODIS_HI_1KM_IR_ENH_%Y%m%d_%H%M.99999999
# end of enhanced ir
=======
# MODIS bands for grid 204
*,  modis,      geo_250m_nav, visible,                  01,    reflectance,      204,  55777350,  0.64 um,  SSEC,  MODIS,   grid204.ncml,  SSEC_AWIPS_MODIS_HI_1KM_Visible_%Y%m%d_%H%M.55777350
*,  modis,      geo_250m_nav, visible,                  02,    reflectance,      204,  55777387,  0.83 um,  SSEC,  MODIS,   grid204.ncml,  SSEC_AWIPS_MODIS_HI_1KM_Vis086_%Y%m%d_%H%M.55777387
*,  modis,      geo_1000m_nav,      visible,                  01,    reflectance,      204,  55777350,  0.64 um,  SSEC,  MODIS,   grid204.ncml,  SSEC_AWIPS_MODIS_HI_1KM_Visible_%Y%m%d_%H%M.55777350
*,  modis,      geo_1000m_nav,      visible,                  02,    reflectance,      204,  55777387,  0.83 um,  SSEC,  MODIS,   grid204.ncml,  SSEC_AWIPS_MODIS_HI_1KM_Vis086_%Y%m%d_%H%M.55777387
*,  modis,      geo_1000m_nav,      visible,                  07,    reflectance,      204,  55777351,  2.1 um,   SSEC,  MODIS,   grid204.ncml,  SSEC_AWIPS_MODIS_HI_1KM_SnowIce_%Y%m%d_%H%M.55777351
*,  modis,      geo_1000m_nav,      visible,                  26,    reflectance,      204,  55777352,  1.38 um,  SSEC,  MODIS,   grid204.ncml,  SSEC_AWIPS_MODIS_HI_1KM_Cirrus_%Y%m%d_%H%M.55777352
*,  modis,      geo_1000m_nav,      infrared,                 20,    btemp,            204,  55777353,  3.75 um,  SSEC,  MODIS,   grid204.ncml,  SSEC_AWIPS_MODIS_HI_1KM_4um_%Y%m%d_%H%M.55777353
*,  modis,      geo_1000m_nav,      infrared,                 27,    btemp,            204,  55777354,  6.7 um,   SSEC,  MODIS,   grid204.ncml,  SSEC_AWIPS_MODIS_HI_1KM_WV_%Y%m%d_%H%M.55777354
*,  modis,      geo_1000m_nav,      infrared,                 31,    btemp,            204,  55777355,  11 um,    SSEC,  MODIS,   grid204.ncml,  SSEC_AWIPS_MODIS_HI_1KM_IR_%Y%m%d_%H%M.55777355
*,  modis,      geo_1000m_nav,      sea_surface_temp,         none,  btemp,            204,  55777371,  SST,      SSEC,  MODIS,   grid204.ncml,  SSEC_AWIPS_MODIS_HI_1KM_SST_%Y%m%d_%H%M.55777371
*,  modis,      geo_1000m_nav,      land_surface_temp,        none,  btemp,            204,  55777357,  LST,      SSEC,  MODIS,   grid204.ncml,  SSEC_AWIPS_MODIS_HI_1KM_LST_%Y%m%d_%H%M.55777357
*,  modis,      geo_1000m_nav,      summer_land_surface_temp, none,  btemp,            204,  55777359,  LSTSUM,   SSEC,  MODIS,   grid204.ncml,  SSEC_AWIPS_MODIS_HI_1KM_LSTSUM_%Y%m%d_%H%M.55777359
*,  modis,      geo_1000m_nav,      infrared,                 fog,   fog,              204,  55777356,  Fog,      SSEC,  MODIS,   grid204.ncml,  SSEC_AWIPS_MODIS_HI_1KM_Fog_%Y%m%d_%H%M.55777356
*,  modis,      mod06_nav,    cloud_top_temperature,    none,  btemp,            204,  55777382,  CTT,      SSEC,  MODIS,   grid204.ncml,  SSEC_AWIPS_MODIS_HI_4KM_CTT_%Y%m%d_%H%M.55777382
*,  modis,      geo_1000m_nav,      ndvi,                     none,  contiguous_index, 204,  55777358,  NDVI,     SSEC,  MODIS,   grid204.ncml,  SSEC_AWIPS_MODIS_HI_1KM_NDVI_%Y%m%d_%H%M.55777358
*,  modis,      mod07_nav,    total_precipitable_water, none,  distance,         204,  55777380,  TPW,      SSEC,  MODIS,   grid204.ncml,  SSEC_AWIPS_MODIS_HI_4KM_TPW_%Y%m%d_%H%M.55777380
>>>>>>> ebf2930a
<|MERGE_RESOLUTION|>--- conflicted
+++ resolved
@@ -16,55 +16,6 @@
 # VIIRS SST
 npp,   viirs,      m_nav,      sea_surface_temp,   None,   btemp,      211e,7370,SST,SSEC,MODIS,grid211e.ncml,SSEC_AWIPS_MODIS-EAST_1KM_SST_%Y%m%d_%H%M.7370
 # MODIS bands for grid 211e
-<<<<<<< HEAD
-# Aqua MODIS
-aqua,  modis,      geo_250m_nav, visible,                  01,    reflectance,      211e,  7340,  0.64 um,  SSEC,  MODIS,   grid211e.ncml,  SSEC_AWIPS_MODIS_EAST_1KM_Visible_%Y%m%d_%H%M.7340
-aqua,  modis,      geo_250m_nav, visible,                  02,    reflectance,      211e,  7367,  0.83 um,  SSEC,  MODIS,   grid211e.ncml,  SSEC_AWIPS_MODIS_EAST_1KM_Vis086_%Y%m%d_%H%M.7367
-aqua,  modis,      geo_1000m_nav,      visible,                  01,    reflectance,      211e,  7340,  0.64 um,  SSEC,  MODIS,   grid211e.ncml,  SSEC_AWIPS_MODIS_EAST_1KM_Visible_%Y%m%d_%H%M.7340
-aqua,  modis,      geo_1000m_nav,      visible,                  02,    reflectance,      211e,  7367,  0.83 um,  SSEC,  MODIS,   grid211e.ncml,  SSEC_AWIPS_MODIS_EAST_1KM_Vis086_%Y%m%d_%H%M.7367
-aqua,  modis,      geo_1000m_nav,      visible,                  07,    reflectance,      211e,  7341,  2.1 um,   SSEC,  MODIS,   grid211e.ncml,  SSEC_AWIPS_MODIS_EAST_1KM_SnowIce_%Y%m%d_%H%M.7341
-aqua,  modis,      geo_1000m_nav,      visible,                  26,    reflectance,      211e,  7342,  1.38 um,  SSEC,  MODIS,   grid211e.ncml,  SSEC_AWIPS_MODIS_EAST_1KM_Cirrus_%Y%m%d_%H%M.7342
-aqua,  modis,      geo_1000m_nav,      infrared,                 20,    btemp,            211e,  7343,  3.75 um,  SSEC,  MODIS,   grid211e.ncml,  SSEC_AWIPS_MODIS_EAST_1KM_4um_%Y%m%d_%H%M.7343
-aqua,  modis,      geo_1000m_nav,      infrared,                 27,    btemp,            211e,  7344,  6.7 um,   SSEC,  MODIS,   grid211e.ncml,  SSEC_AWIPS_MODIS_EAST_1KM_WV_%Y%m%d_%H%M.7344
-aqua,  modis,      geo_1000m_nav,      infrared,                 31,    btemp,            211e,  7345,  11 um,    SSEC,  MODIS,   grid211e.ncml,  SSEC_AWIPS_MODIS_EAST_1KM_IR_%Y%m%d_%H%M.7345
-aqua,  modis,      geo_1000m_nav,      sea_surface_temp,         none,  btemp,            211e,  7370,  SST,      SSEC,  MODIS,   grid211e.ncml,  SSEC_AWIPS_MODIS_EAST_1KM_SST_%Y%m%d_%H%M.7370
-aqua,  modis,      geo_1000m_nav,      land_surface_temp,        none,  btemp,            211e,  7347,  LST,      SSEC,  MODIS,   grid211e.ncml,  SSEC_AWIPS_MODIS_EAST_1KM_LST_%Y%m%d_%H%M.7347
-aqua,  modis,      geo_1000m_nav,      summer_land_surface_temp, none,  btemp,            211e,  7349,  LSTSUM,   SSEC,  MODIS,   grid211e.ncml,  SSEC_AWIPS_MODIS_EAST_1KM_LSTSUM_%Y%m%d_%H%M.7349
-aqua,  modis,      geo_1000m_nav,      infrared,                 fog,   fog,              211e,  7346,  Fog,      SSEC,  MODIS,   grid211e.ncml,  SSEC_AWIPS_MODIS_EAST_1KM_Fog_%Y%m%d_%H%M.7346
-aqua,  modis,      mod06_nav,    cloud_top_temperature,    none,  btemp,            211e,  7362,  CTT,      SSEC,  MODIS,   grid211e.ncml,  SSEC_AWIPS_MODIS_EAST_4KM_CTT_%Y%m%d_%H%M.7362
-aqua,  modis,      geo_1000m_nav,      ndvi,                     none,  contiguous_index, 211e,  7348,  NDVI,     SSEC,  MODIS,   grid211e.ncml,  SSEC_AWIPS_MODIS_EAST_1KM_NDVI_%Y%m%d_%H%M.7348
-aqua,  modis,      mod07_nav,    total_precipitable_water, none,  distance,         211e,  7360,  TPW,      SSEC,  MODIS,   grid211e.ncml,  SSEC_AWIPS_MODIS_EAST_4KM_TPW_%Y%m%d_%H%M.7360
-# enhanced ir
-aqua,  modis,      geo_1000m_nav,      ir_enh,                   20,    btemp_enh,        211e,  99999999,  3.75 um,  SSEC,  MODIS,   grid211e.ncml,  SSEC_AWIPS_MODIS_EAST_1KM_4um_ENH_%Y%m%d_%H%M.99999999
-aqua,  modis,      geo_1000m_nav,      ir_enh,                   27,    btemp_enh,        211e,  99999999,  6.7 um,   SSEC,  MODIS,   grid211e.ncml,  SSEC_AWIPS_MODIS_EAST_1KM_WV_ENH_%Y%m%d_%H%M.99999999
-aqua,  modis,      geo_1000m_nav,      ir_enh,                   31,    btemp_enh,        211e,  99999999,  11 um,    SSEC,  MODIS,   grid211e.ncml,  SSEC_AWIPS_MODIS_EAST_1KM_IR_ENH_%Y%m%d_%H%M.99999999
-# end of enhanced ir
-
-
-# Terra MODIS
-terra, modis,      geo_250m_nav, visible,                  01,    reflectance,      211e,  7340,  0.64 um,  SSEC,  MODIS,  grid211e.ncml,  SSEC_AWIPS_MODIS_EAST_1KM_Visible_%Y%m%d_%H%M.7340
-terra, modis,      geo_250m_nav, visible,                  02,    reflectance,      211e,  7367,  0.83 um,  SSEC,  MODIS,  grid211e.ncml,  SSEC_AWIPS_MODIS_EAST_1KM_Vis086_%Y%m%d_%H%M.7367
-terra, modis,      geo_1000m_nav,      visible,                  01,    reflectance,      211e,  7340,  0.64 um,  SSEC,  MODIS,  grid211e.ncml,  SSEC_AWIPS_MODIS_EAST_1KM_Visible_%Y%m%d_%H%M.7340
-terra, modis,      geo_1000m_nav,      visible,                  02,    reflectance,      211e,  7367,  0.83 um,  SSEC,  MODIS,  grid211e.ncml,  SSEC_AWIPS_MODIS_EAST_1KM_Vis086_%Y%m%d_%H%M.7367
-terra, modis,      geo_1000m_nav,      visible,                  07,    reflectance,      211e,  7341,  2.1 um,   SSEC,  MODIS,  grid211e.ncml,  SSEC_AWIPS_MODIS_EAST_1KM_SnowIce_%Y%m%d_%H%M.7341
-terra, modis,      geo_1000m_nav,      visible,                  26,    reflectance,      211e,  7342,  1.38 um,  SSEC,  MODIS,  grid211e.ncml,  SSEC_AWIPS_MODIS_EAST_1KM_Cirrus_%Y%m%d_%H%M.7342
-terra, modis,      geo_1000m_nav,      infrared,                 20,    btemp,            211e,  7343,  3.75 um,  SSEC,  MODIS,  grid211e.ncml,  SSEC_AWIPS_MODIS_EAST_1KM_4um_%Y%m%d_%H%M.7343
-terra, modis,      geo_1000m_nav,      infrared,                 27,    btemp,            211e,  7344,  6.7 um,   SSEC,  MODIS,  grid211e.ncml,  SSEC_AWIPS_MODIS_EAST_1KM_WV_%Y%m%d_%H%M.7344
-terra, modis,      geo_1000m_nav,      infrared,                 31,    btemp,            211e,  7345,  11 um,    SSEC,  MODIS,  grid211e.ncml,  SSEC_AWIPS_MODIS_EAST_1KM_IR_%Y%m%d_%H%M.7345
-terra, modis,      geo_1000m_nav,      sea_surface_temp,         none,  btemp,            211e,  7370,  SST,      SSEC,  MODIS,  grid211e.ncml,  SSEC_AWIPS_MODIS_EAST_1KM_SST_%Y%m%d_%H%M.7370
-terra, modis,      geo_1000m_nav,      land_surface_temp,        none,  btemp,            211e,  7347,  LST,      SSEC,  MODIS,  grid211e.ncml,  SSEC_AWIPS_MODIS_EAST_1KM_LST_%Y%m%d_%H%M.7347
-terra, modis,      geo_1000m_nav,      summer_land_surface_temp, none,  btemp,            211e,  7349,  LSTSUM,   SSEC,  MODIS,  grid211e.ncml,  SSEC_AWIPS_MODIS_EAST_1KM_LSTSUM_%Y%m%d_%H%M.7349
-terra, modis,      geo_1000m_nav,      infrared,                 fog,   fog,              211e,  7346,  Fog,      SSEC,  MODIS,  grid211e.ncml,  SSEC_AWIPS_MODIS_EAST_1KM_Fog_%Y%m%d_%H%M.7346
-terra, modis,      mod06_nav,    cloud_top_temperature,    none,  btemp,            211e,  7362,  CTT,      SSEC,  MODIS,  grid211e.ncml,  SSEC_AWIPS_MODIS_EAST_4KM_CTT_%Y%m%d_%H%M.7362
-terra, modis,      geo_1000m_nav,      ndvi,                     none,  contiguous_index, 211e,  7348,  NDVI,     SSEC,  MODIS,  grid211e.ncml,  SSEC_AWIPS_MODIS_EAST_1KM_NDVI_%Y%m%d_%H%M.7348
-terra, modis,      mod07_nav,    total_precipitable_water, none,  distance,         211e,  7360,  TPW,      SSEC,  MODIS,  grid211e.ncml,  SSEC_AWIPS_MODIS_EAST_4KM_TPW_%Y%m%d_%H%M.7360
-# enhanced ir
-terra, modis,      geo_1000m_nav,      ir_enh,                   20,    btemp_enh,        211e,  99999999,  3.75 um,  SSEC,  MODIS,  grid211e.ncml,  SSEC_AWIPS_MODIS_EAST_1KM_4um_ENH_%Y%m%d_%H%M.99999999
-terra, modis,      geo_1000m_nav,      ir_enh,                   27,    btemp_enh,        211e,  99999999,  6.7 um,   SSEC,  MODIS,  grid211e.ncml,  SSEC_AWIPS_MODIS_EAST_1KM_WV_ENH_%Y%m%d_%H%M.99999999
-terra, modis,      geo_1000m_nav,      ir_enh,                   31,    btemp_enh,        211e,  99999999,  11 um,    SSEC,  MODIS,  grid211e.ncml,  SSEC_AWIPS_MODIS_EAST_1KM_IR_ENH_%Y%m%d_%H%M.99999999
-# end of enhanced ir
-
-=======
 *, modis,      geo_250m_nav, visible,                  01,    reflectance,      211e,  7340,  0.64 um,  SSEC,  MODIS,  grid211e.ncml,  SSEC_AWIPS_MODIS_EAST_1KM_Visible_%Y%m%d_%H%M.7340
 *, modis,      geo_250m_nav, visible,                  02,    reflectance,      211e,  7367,  0.83 um,  SSEC,  MODIS,  grid211e.ncml,  SSEC_AWIPS_MODIS_EAST_1KM_Vis086_%Y%m%d_%H%M.7367
 *, modis,      geo_1000m_nav,      visible,                  01,    reflectance,      211e,  7340,  0.64 um,  SSEC,  MODIS,  grid211e.ncml,  SSEC_AWIPS_MODIS_EAST_1KM_Visible_%Y%m%d_%H%M.7340
@@ -81,7 +32,10 @@
 *, modis,      mod06_nav,    cloud_top_temperature,    none,  btemp,            211e,  7362,  CTT,      SSEC,  MODIS,  grid211e.ncml,  SSEC_AWIPS_MODIS_EAST_4KM_CTT_%Y%m%d_%H%M.7362
 *, modis,      geo_1000m_nav,      ndvi,                     none,  contiguous_index, 211e,  7348,  NDVI,     SSEC,  MODIS,  grid211e.ncml,  SSEC_AWIPS_MODIS_EAST_1KM_NDVI_%Y%m%d_%H%M.7348
 *, modis,      mod07_nav,    total_precipitable_water, none,  distance,         211e,  7360,  TPW,      SSEC,  MODIS,  grid211e.ncml,  SSEC_AWIPS_MODIS_EAST_4KM_TPW_%Y%m%d_%H%M.7360
->>>>>>> ebf2930a
+# enhanced ir
+*, modis,      geo_1000m_nav,      ir_enh,                   20,    btemp_enh,        211e,  99999999,  3.75 um,  SSEC,  MODIS,  grid211e.ncml,  SSEC_AWIPS_MODIS_EAST_1KM_4um_ENH_%Y%m%d_%H%M.99999999
+*, modis,      geo_1000m_nav,      ir_enh,                   27,    btemp_enh,        211e,  99999999,  6.7 um,   SSEC,  MODIS,  grid211e.ncml,  SSEC_AWIPS_MODIS_EAST_1KM_WV_ENH_%Y%m%d_%H%M.99999999
+*, modis,      geo_1000m_nav,      ir_enh,                   31,    btemp_enh,        211e,  99999999,  11 um,    SSEC,  MODIS,  grid211e.ncml,  SSEC_AWIPS_MODIS_EAST_1KM_IR_ENH_%Y%m%d_%H%M.99999999
 
 # TODO, this is missing a lot of information and I'm not planning to do the other versions of these lines until I've got that information
 #terra, modis,      ice_surface_temperature,  none,  btemp,            211e,  0000,  IST,      SSEC,  MODIS,  grid211e.ncml,  SSEC_AWIPS_MODIS_EAST_IST_%Y%m%d_%H%M.0000
@@ -101,56 +55,7 @@
 npp,   viirs,      dnb_nav,      dnb,  none, radiance,    211w,55779612,DNB,SSEC,NPP-VIIRS,grid211w.ncml,SSEC_AWIPS_VIIRS-WCONUS_1KM_SVDNB_%Y%m%d_%H%M.55779612
 npp,   viirs,      dnb_nav,      dnb,  new,  radiance,    211w,55779614,DNB,SSEC,NPP-VIIRS,grid211w.ncml,SSEC_AWIPS_VIIRS-WCONUS_1KM_SVDNB_TRANS_%Y%m%d_%H%M.55779614
 npp,   viirs,      i_nav,        i,    fog,  fog,         211w,55779613,Fog,SSEC,NPP-VIIRS,grid211w.ncml,SSEC_AWIPS_VIIRS-WCONUS_1KM_SVIFOG_%Y%m%d_%H%M.55779613
-<<<<<<< HEAD
-
 npp,   viirs,      m_nav,      sea_surface_temp,   None,   btemp,      211w,7371,SST,SSEC,MODIS,grid211w.ncml,SSEC_AWIPS_MODIS_WEST_1KM_SST_%Y%m%d_%H%M.7371
-# MODIS bands for this grid
-# Aqua MODIS
-aqua,  modis,      geo_250m_nav, visible,                  01,    reflectance,      211w,  7350,  0.64 um,  SSEC,  MODIS,   grid211w.ncml,  SSEC_AWIPS_MODIS_WEST_1KM_Visible_%Y%m%d_%H%M.7350
-aqua,  modis,      geo_250m_nav, visible,                  02,    reflectance,      211w,  7387,  0.83 um,  SSEC,  MODIS,   grid211w.ncml,  SSEC_AWIPS_MODIS_WEST_1KM_Vis086_%Y%m%d_%H%M.7387
-aqua,  modis,      geo_1000m_nav,      visible,                  01,    reflectance,      211w,  7350,  0.64 um,  SSEC,  MODIS,   grid211w.ncml,  SSEC_AWIPS_MODIS_WEST_1KM_Visible_%Y%m%d_%H%M.7350
-aqua,  modis,      geo_1000m_nav,      visible,                  02,    reflectance,      211w,  7387,  0.83 um,  SSEC,  MODIS,   grid211w.ncml,  SSEC_AWIPS_MODIS_WEST_1KM_Vis086_%Y%m%d_%H%M.7387
-aqua,  modis,      geo_1000m_nav,      visible,                  07,    reflectance,      211w,  7351,  2.1 um,   SSEC,  MODIS,   grid211w.ncml,  SSEC_AWIPS_MODIS_WEST_1KM_SnowIce_%Y%m%d_%H%M.7351
-aqua,  modis,      geo_1000m_nav,      visible,                  26,    reflectance,      211w,  7352,  1.38 um,  SSEC,  MODIS,   grid211w.ncml,  SSEC_AWIPS_MODIS_WEST_1KM_Cirrus_%Y%m%d_%H%M.7352
-aqua,  modis,      geo_1000m_nav,      infrared,                 20,    btemp,            211w,  7353,  3.75 um,  SSEC,  MODIS,   grid211w.ncml,  SSEC_AWIPS_MODIS_WEST_1KM_4um_%Y%m%d_%H%M.7353
-aqua,  modis,      geo_1000m_nav,      infrared,                 27,    btemp,            211w,  7354,  6.7 um,   SSEC,  MODIS,   grid211w.ncml,  SSEC_AWIPS_MODIS_WEST_1KM_WV_%Y%m%d_%H%M.7354
-aqua,  modis,      geo_1000m_nav,      infrared,                 31,    btemp,            211w,  7355,  11 um,    SSEC,  MODIS,   grid211w.ncml,  SSEC_AWIPS_MODIS_WEST_1KM_IR_%Y%m%d_%H%M.7355
-aqua,  modis,      geo_1000m_nav,      sea_surface_temp,         none,  btemp,            211w,  7371,  SST,      SSEC,  MODIS,   grid211w.ncml,  SSEC_AWIPS_MODIS_WEST_1KM_SST_%Y%m%d_%H%M.7371
-aqua,  modis,      geo_1000m_nav,      land_surface_temp,        none,  btemp,            211w,  7357,  LST,      SSEC,  MODIS,   grid211w.ncml,  SSEC_AWIPS_MODIS_WEST_1KM_LST_%Y%m%d_%H%M.7357
-aqua,  modis,      geo_1000m_nav,      summer_land_surface_temp, none,  btemp,            211w,  7359,  LSTSUM,   SSEC,  MODIS,   grid211w.ncml,  SSEC_AWIPS_MODIS_WEST_1KM_LSTSUM_%Y%m%d_%H%M.7359
-aqua,  modis,      geo_1000m_nav,      infrared,                 fog,   fog,              211w,  7356,  Fog,      SSEC,  MODIS,   grid211w.ncml,  SSEC_AWIPS_MODIS_WEST_1KM_Fog_%Y%m%d_%H%M.7356
-aqua,  modis,      mod06_nav,    cloud_top_temperature,    none,  btemp,            211w,  7382,  CTT,      SSEC,  MODIS,   grid211w.ncml,  SSEC_AWIPS_MODIS_WEST_4KM_CTT_%Y%m%d_%H%M.7382
-aqua,  modis,      geo_1000m_nav,      ndvi,                     none,  contiguous_index, 211w,  7358,  NDVI,     SSEC,  MODIS,   grid211w.ncml,  SSEC_AWIPS_MODIS_WEST_1KM_NDVI_%Y%m%d_%H%M.7358
-aqua,  modis,      mod07_nav,    total_precipitable_water, none,  distance,         211w,  7380,  TPW,      SSEC,  MODIS,   grid211w.ncml,  SSEC_AWIPS_MODIS_WEST_4KM_TPW_%Y%m%d_%H%M.7380
-# enhanced ir
-aqua,  modis,      geo_1000m_nav,      ir_enh,                   20,    btemp_enh,        211w,  99999999,  3.75 um,  SSEC,  MODIS,   grid211w.ncml,  SSEC_AWIPS_MODIS_WEST_1KM_4um_ENH_%Y%m%d_%H%M.99999999
-aqua,  modis,      geo_1000m_nav,      ir_enh,                   27,    btemp_enh,        211w,  99999999,  6.7 um,   SSEC,  MODIS,   grid211w.ncml,  SSEC_AWIPS_MODIS_WEST_1KM_WV_ENH_%Y%m%d_%H%M.99999999
-aqua,  modis,      geo_1000m_nav,      ir_enh,                   31,    btemp_enh,        211w,  99999999,  11 um,    SSEC,  MODIS,   grid211w.ncml,  SSEC_AWIPS_MODIS_WEST_1KM_IR_ENH_%Y%m%d_%H%M.99999999
-# end of enhanced ir
-
-# Terra MODIS
-terra, modis,      geo_250m_nav, visible,                  01,    reflectance,      211w,  7350,  0.64 um,  SSEC,  MODIS,  grid211w.ncml,  SSEC_AWIPS_MODIS_WEST_1KM_Visible_%Y%m%d_%H%M.7350
-terra, modis,      geo_250m_nav, visible,                  02,    reflectance,      211w,  7387,  0.83 um,  SSEC,  MODIS,  grid211w.ncml,  SSEC_AWIPS_MODIS_WEST_1KM_Vis086_%Y%m%d_%H%M.7387
-terra, modis,      geo_1000m_nav,      visible,                  01,    reflectance,      211w,  7350,  0.64 um,  SSEC,  MODIS,  grid211w.ncml,  SSEC_AWIPS_MODIS_WEST_1KM_Visible_%Y%m%d_%H%M.7350
-terra, modis,      geo_1000m_nav,      visible,                  02,    reflectance,      211w,  7387,  0.83 um,  SSEC,  MODIS,  grid211w.ncml,  SSEC_AWIPS_MODIS_WEST_1KM_Vis086_%Y%m%d_%H%M.7387
-terra, modis,      geo_1000m_nav,      visible,                  07,    reflectance,      211w,  7351,  2.1 um,   SSEC,  MODIS,  grid211w.ncml,  SSEC_AWIPS_MODIS_WEST_1KM_SnowIce_%Y%m%d_%H%M.7351
-terra, modis,      geo_1000m_nav,      visible,                  26,    reflectance,      211w,  7352,  1.38 um,  SSEC,  MODIS,  grid211w.ncml,  SSEC_AWIPS_MODIS_WEST_1KM_Cirrus_%Y%m%d_%H%M.7352
-terra, modis,      geo_1000m_nav,      infrared,                 20,    btemp,            211w,  7353,  3.75 um,  SSEC,  MODIS,  grid211w.ncml,  SSEC_AWIPS_MODIS_WEST_1KM_4um_%Y%m%d_%H%M.7353
-terra, modis,      geo_1000m_nav,      infrared,                 27,    btemp,            211w,  7354,  6.7 um,   SSEC,  MODIS,  grid211w.ncml,  SSEC_AWIPS_MODIS_WEST_1KM_WV_%Y%m%d_%H%M.7354
-terra, modis,      geo_1000m_nav,      infrared,                 31,    btemp,            211w,  7355,  11 um,    SSEC,  MODIS,  grid211w.ncml,  SSEC_AWIPS_MODIS_WEST_1KM_IR_%Y%m%d_%H%M.7355
-terra, modis,      geo_1000m_nav,      sea_surface_temp,         none,  btemp,            211w,  7371,  SST,      SSEC,  MODIS,  grid211w.ncml,  SSEC_AWIPS_MODIS_WEST_1KM_SST_%Y%m%d_%H%M.7371
-terra, modis,      geo_1000m_nav,      land_surface_temp,        none,  btemp,            211w,  7357,  LST,      SSEC,  MODIS,  grid211w.ncml,  SSEC_AWIPS_MODIS_WEST_1KM_LST_%Y%m%d_%H%M.7357
-terra, modis,      geo_1000m_nav,      summer_land_surface_temp, none,  btemp,            211w,  7359,  LSTSUM,   SSEC,  MODIS,  grid211w.ncml,  SSEC_AWIPS_MODIS_WEST_1KM_LSTSUM_%Y%m%d_%H%M.7359
-terra, modis,      geo_1000m_nav,      infrared,                 fog,   fog,              211w,  7356,  Fog,      SSEC,  MODIS,  grid211w.ncml,  SSEC_AWIPS_MODIS_WEST_1KM_Fog_%Y%m%d_%H%M.7356
-terra, modis,      mod06_nav,    cloud_top_temperature,    none,  btemp,            211w,  7382,  CTT,      SSEC,  MODIS,  grid211w.ncml,  SSEC_AWIPS_MODIS_WEST_4KM_CTT_%Y%m%d_%H%M.7382
-terra, modis,      geo_1000m_nav,      ndvi,                     none,  contiguous_index, 211w,  7358,  NDVI,     SSEC,  MODIS,  grid211w.ncml,  SSEC_AWIPS_MODIS_WEST_1KM_NDVI_%Y%m%d_%H%M.7358
-terra, modis,      mod07_nav,    total_precipitable_water, none,  distance,         211w,  7380,  TPW,      SSEC,  MODIS,  grid211w.ncml,  SSEC_AWIPS_MODIS_WEST_4KM_TPW_%Y%m%d_%H%M.7380
-# enhanced ir
-terra, modis,      geo_1000m_nav,      ir_enh,                   20,    btemp_enh,        211w,  99999999,  3.75 um,  SSEC,  MODIS,  grid211w.ncml,  SSEC_AWIPS_MODIS_WEST_1KM_4um_ENH_%Y%m%d_%H%M.99999999
-terra, modis,      geo_1000m_nav,      ir_enh,                   27,    btemp_enh,        211w,  99999999,  6.7 um,   SSEC,  MODIS,  grid211w.ncml,  SSEC_AWIPS_MODIS_WEST_1KM_WV_ENH_%Y%m%d_%H%M.99999999
-terra, modis,      geo_1000m_nav,      ir_enh,                   31,    btemp_enh,        211w,  99999999,  11 um,    SSEC,  MODIS,  grid211w.ncml,  SSEC_AWIPS_MODIS_WEST_1KM_IR_ENH_%Y%m%d_%H%M.99999999
-# end of enhanced ir
-=======
 # MODIS bands for grid 211w
 *,  modis,      geo_250m_nav, visible,                  01,    reflectance,      211w,  7350,  0.64 um,  SSEC,  MODIS,   grid211w.ncml,  SSEC_AWIPS_MODIS_WEST_1KM_Visible_%Y%m%d_%H%M.7350
 *,  modis,      geo_250m_nav, visible,                  02,    reflectance,      211w,  7387,  0.83 um,  SSEC,  MODIS,   grid211w.ncml,  SSEC_AWIPS_MODIS_WEST_1KM_Vis086_%Y%m%d_%H%M.7387
@@ -168,7 +73,9 @@
 *,  modis,      mod06_nav,    cloud_top_temperature,    none,  btemp,            211w,  7382,  CTT,      SSEC,  MODIS,   grid211w.ncml,  SSEC_AWIPS_MODIS_WEST_4KM_CTT_%Y%m%d_%H%M.7382
 *,  modis,      geo_1000m_nav,      ndvi,                     none,  contiguous_index, 211w,  7358,  NDVI,     SSEC,  MODIS,   grid211w.ncml,  SSEC_AWIPS_MODIS_WEST_1KM_NDVI_%Y%m%d_%H%M.7358
 *,  modis,      mod07_nav,    total_precipitable_water, none,  distance,         211w,  7380,  TPW,      SSEC,  MODIS,   grid211w.ncml,  SSEC_AWIPS_MODIS_WEST_4KM_TPW_%Y%m%d_%H%M.7380
->>>>>>> ebf2930a
+*,  modis,      geo_1000m_nav,      ir_enh,                   20,    btemp_enh,        211w,  99999999,  3.75 um,  SSEC,  MODIS,   grid211w.ncml,  SSEC_AWIPS_MODIS_WEST_1KM_4um_ENH_%Y%m%d_%H%M.99999999
+*,  modis,      geo_1000m_nav,      ir_enh,                   27,    btemp_enh,        211w,  99999999,  6.7 um,   SSEC,  MODIS,   grid211w.ncml,  SSEC_AWIPS_MODIS_WEST_1KM_WV_ENH_%Y%m%d_%H%M.99999999
+*,  modis,      geo_1000m_nav,      ir_enh,                   31,    btemp_enh,        211w,  99999999,  11 um,    SSEC,  MODIS,   grid211w.ncml,  SSEC_AWIPS_MODIS_WEST_1KM_IR_ENH_%Y%m%d_%H%M.99999999
 
 #
 ### Grid 203 - Alaska ###
@@ -197,55 +104,6 @@
 npp,   viirs,      dnb_nav,      dnb,  none, radiance,    204,55779628,DNB,SSEC,NPP-VIIRS,grid204.ncml,SSEC_AWIPS_VIIRS-HI_1KM_SVDNB_%Y%m%d_%H%M.55779628
 npp,   viirs,      dnb_nav,      dnb,  new,  radiance,    204,55779630,DNB,SSEC,NPP-VIIRS,grid204.ncml,SSEC_AWIPS_VIIRS-HI_1KM_SVDNB_TRANS_%Y%m%d_%H%M.55779630
 npp,   viirs,      i_nav,        i,    fog,  fog,         204,55779629,Fog,SSEC,NPP-VIIRS,grid204.ncml,SSEC_AWIPS_VIIRS-HI_1KM_SVIFOG_%Y%m%d_%H%M.55779629
-<<<<<<< HEAD
-npp,   viirs,      m_nav,      sea_surface_temp,   None,   btemp,      204,55777371,SST,SSEC,MODIS,grid204.ncml,SSEC_AWIPS_MODIS_HI_1KM_SST_%Y%m%d_%H%M.55777371
-
-# Aqua MODIS
-aqua,  modis,      geo_250m_nav, visible,                  01,    reflectance,      204,  55777350,  0.64 um,  SSEC,  MODIS,   grid204.ncml,  SSEC_AWIPS_MODIS_HI_1KM_Visible_%Y%m%d_%H%M.55777350
-aqua,  modis,      geo_250m_nav, visible,                  02,    reflectance,      204,  55777387,  0.83 um,  SSEC,  MODIS,   grid204.ncml,  SSEC_AWIPS_MODIS_HI_1KM_Vis086_%Y%m%d_%H%M.55777387
-aqua,  modis,      geo_1000m_nav,      visible,                  01,    reflectance,      204,  55777350,  0.64 um,  SSEC,  MODIS,   grid204.ncml,  SSEC_AWIPS_MODIS_HI_1KM_Visible_%Y%m%d_%H%M.55777350
-aqua,  modis,      geo_1000m_nav,      visible,                  02,    reflectance,      204,  55777387,  0.83 um,  SSEC,  MODIS,   grid204.ncml,  SSEC_AWIPS_MODIS_HI_1KM_Vis086_%Y%m%d_%H%M.55777387
-aqua,  modis,      geo_1000m_nav,      visible,                  07,    reflectance,      204,  55777351,  2.1 um,   SSEC,  MODIS,   grid204.ncml,  SSEC_AWIPS_MODIS_HI_1KM_SnowIce_%Y%m%d_%H%M.55777351
-aqua,  modis,      geo_1000m_nav,      visible,                  26,    reflectance,      204,  55777352,  1.38 um,  SSEC,  MODIS,   grid204.ncml,  SSEC_AWIPS_MODIS_HI_1KM_Cirrus_%Y%m%d_%H%M.55777352
-aqua,  modis,      geo_1000m_nav,      infrared,                 20,    btemp,            204,  55777353,  3.75 um,  SSEC,  MODIS,   grid204.ncml,  SSEC_AWIPS_MODIS_HI_1KM_4um_%Y%m%d_%H%M.55777353
-aqua,  modis,      geo_1000m_nav,      infrared,                 27,    btemp,            204,  55777354,  6.7 um,   SSEC,  MODIS,   grid204.ncml,  SSEC_AWIPS_MODIS_HI_1KM_WV_%Y%m%d_%H%M.55777354
-aqua,  modis,      geo_1000m_nav,      infrared,                 31,    btemp,            204,  55777355,  11 um,    SSEC,  MODIS,   grid204.ncml,  SSEC_AWIPS_MODIS_HI_1KM_IR_%Y%m%d_%H%M.55777355
-aqua,  modis,      geo_1000m_nav,      sea_surface_temp,         none,  btemp,            204,  55777371,  SST,      SSEC,  MODIS,   grid204.ncml,  SSEC_AWIPS_MODIS_HI_1KM_SST_%Y%m%d_%H%M.55777371
-aqua,  modis,      geo_1000m_nav,      land_surface_temp,        none,  btemp,            204,  55777357,  LST,      SSEC,  MODIS,   grid204.ncml,  SSEC_AWIPS_MODIS_HI_1KM_LST_%Y%m%d_%H%M.55777357
-aqua,  modis,      geo_1000m_nav,      summer_land_surface_temp, none,  btemp,            204,  55777359,  LSTSUM,   SSEC,  MODIS,   grid204.ncml,  SSEC_AWIPS_MODIS_HI_1KM_LSTSUM_%Y%m%d_%H%M.55777359
-aqua,  modis,      geo_1000m_nav,      infrared,                 fog,   fog,              204,  55777356,  Fog,      SSEC,  MODIS,   grid204.ncml,  SSEC_AWIPS_MODIS_HI_1KM_Fog_%Y%m%d_%H%M.55777356
-aqua,  modis,      mod06_nav,    cloud_top_temperature,    none,  btemp,            204,  55777382,  CTT,      SSEC,  MODIS,   grid204.ncml,  SSEC_AWIPS_MODIS_HI_4KM_CTT_%Y%m%d_%H%M.55777382
-aqua,  modis,      geo_1000m_nav,      ndvi,                     none,  contiguous_index, 204,  55777358,  NDVI,     SSEC,  MODIS,   grid204.ncml,  SSEC_AWIPS_MODIS_HI_1KM_NDVI_%Y%m%d_%H%M.55777358
-aqua,  modis,      mod07_nav,    total_precipitable_water, none,  distance,         204,  55777380,  TPW,      SSEC,  MODIS,   grid204.ncml,  SSEC_AWIPS_MODIS_HI_4KM_TPW_%Y%m%d_%H%M.55777380
-# enhanced ir
-aqua,  modis,      geo_1000m_nav,      ir_enh,                   20,    btemp_enh,        204,  99999999,  3.75 um,  SSEC,  MODIS,   grid204.ncml,  SSEC_AWIPS_MODIS_HI_1KM_4um_ENH_%Y%m%d_%H%M.99999999
-aqua,  modis,      geo_1000m_nav,      ir_enh,                   27,    btemp_enh,        204,  99999999,  6.7 um,   SSEC,  MODIS,   grid204.ncml,  SSEC_AWIPS_MODIS_HI_1KM_WV_ENH_%Y%m%d_%H%M.99999999
-aqua,  modis,      geo_1000m_nav,      ir_enh,                   31,    btemp_enh,        204,  99999999,  11 um,    SSEC,  MODIS,   grid204.ncml,  SSEC_AWIPS_MODIS_HI_1KM_IR_ENH_%Y%m%d_%H%M.99999999
-# end of enhanced ir
-
-# Terra MODIS
-terra, modis,      geo_250m_nav, visible,                  01,    reflectance,      204,  55777350,  0.64 um,  SSEC,  MODIS,  grid204.ncml,  SSEC_AWIPS_MODIS_HI_1KM_Visible_%Y%m%d_%H%M.55777350
-terra, modis,      geo_250m_nav, visible,                  02,    reflectance,      204,  55777387,  0.83 um,  SSEC,  MODIS,  grid204.ncml,  SSEC_AWIPS_MODIS_HI_1KM_Vis086_%Y%m%d_%H%M.55777387
-terra, modis,      geo_1000m_nav,      visible,                  01,    reflectance,      204,  55777350,  0.64 um,  SSEC,  MODIS,  grid204.ncml,  SSEC_AWIPS_MODIS_HI_1KM_Visible_%Y%m%d_%H%M.55777350
-terra, modis,      geo_1000m_nav,      visible,                  02,    reflectance,      204,  55777387,  0.83 um,  SSEC,  MODIS,  grid204.ncml,  SSEC_AWIPS_MODIS_HI_1KM_Vis086_%Y%m%d_%H%M.55777387
-terra, modis,      geo_1000m_nav,      visible,                  07,    reflectance,      204,  55777351,  2.1 um,   SSEC,  MODIS,  grid204.ncml,  SSEC_AWIPS_MODIS_HI_1KM_SnowIce_%Y%m%d_%H%M.55777351
-terra, modis,      geo_1000m_nav,      visible,                  26,    reflectance,      204,  55777352,  1.38 um,  SSEC,  MODIS,  grid204.ncml,  SSEC_AWIPS_MODIS_HI_1KM_Cirrus_%Y%m%d_%H%M.55777352
-terra, modis,      geo_1000m_nav,      infrared,                 20,    btemp,            204,  55777353,  3.75 um,  SSEC,  MODIS,  grid204.ncml,  SSEC_AWIPS_MODIS_HI_1KM_4um_%Y%m%d_%H%M.55777353
-terra, modis,      geo_1000m_nav,      infrared,                 27,    btemp,            204,  55777354,  6.7 um,   SSEC,  MODIS,  grid204.ncml,  SSEC_AWIPS_MODIS_HI_1KM_WV_%Y%m%d_%H%M.55777354
-terra, modis,      geo_1000m_nav,      infrared,                 31,    btemp,            204,  55777355,  11 um,    SSEC,  MODIS,  grid204.ncml,  SSEC_AWIPS_MODIS_HI_1KM_IR_%Y%m%d_%H%M.55777355
-terra, modis,      geo_1000m_nav,      sea_surface_temp,         none,  btemp,            204,  55777371,  SST,      SSEC,  MODIS,  grid204.ncml,  SSEC_AWIPS_MODIS_HI_1KM_SST_%Y%m%d_%H%M.55777371
-terra, modis,      geo_1000m_nav,      land_surface_temp,        none,  btemp,            204,  55777357,  LST,      SSEC,  MODIS,  grid204.ncml,  SSEC_AWIPS_MODIS_HI_1KM_LST_%Y%m%d_%H%M.55777357
-terra, modis,      geo_1000m_nav,      summer_land_surface_temp, none,  btemp,            204,  55777359,  LSTSUM,   SSEC,  MODIS,  grid204.ncml,  SSEC_AWIPS_MODIS_HI_1KM_LSTSUM_%Y%m%d_%H%M.55777359
-terra, modis,      geo_1000m_nav,      infrared,                 fog,   fog,              204,  55777356,  Fog,      SSEC,  MODIS,  grid204.ncml,  SSEC_AWIPS_MODIS_HI_1KM_Fog_%Y%m%d_%H%M.55777356
-terra, modis,      mod06_nav,    cloud_top_temperature,    none,  btemp,            204,  55777382,  CTT,      SSEC,  MODIS,  grid204.ncml,  SSEC_AWIPS_MODIS_HI_4KM_CTT_%Y%m%d_%H%M.55777382
-terra, modis,      geo_1000m_nav,      ndvi,                     none,  contiguous_index, 204,  55777358,  NDVI,     SSEC,  MODIS,  grid204.ncml,  SSEC_AWIPS_MODIS_HI_1KM_NDVI_%Y%m%d_%H%M.55777358
-terra, modis,      mod07_nav,    total_precipitable_water, none,  distance,         204,  55777380,  TPW,      SSEC,  MODIS,  grid204.ncml,  SSEC_AWIPS_MODIS_HI_4KM_TPW_%Y%m%d_%H%M.55777380
-# enhanced ir
-terra, modis,      geo_1000m_nav,      ir_enh,                   20,    btemp_enh,        204,  99999999,  3.75 um,  SSEC,  MODIS,  grid204.ncml,  SSEC_AWIPS_MODIS_HI_1KM_4um_ENH_%Y%m%d_%H%M.99999999
-terra, modis,      geo_1000m_nav,      ir_enh,                   27,    btemp_enh,        204,  99999999,  6.7 um,   SSEC,  MODIS,  grid204.ncml,  SSEC_AWIPS_MODIS_HI_1KM_WV_ENH_%Y%m%d_%H%M.99999999
-terra, modis,      geo_1000m_nav,      ir_enh,                   31,    btemp_enh,        204,  99999999,  11 um,    SSEC,  MODIS,  grid204.ncml,  SSEC_AWIPS_MODIS_HI_1KM_IR_ENH_%Y%m%d_%H%M.99999999
-# end of enhanced ir
-=======
 # MODIS bands for grid 204
 *,  modis,      geo_250m_nav, visible,                  01,    reflectance,      204,  55777350,  0.64 um,  SSEC,  MODIS,   grid204.ncml,  SSEC_AWIPS_MODIS_HI_1KM_Visible_%Y%m%d_%H%M.55777350
 *,  modis,      geo_250m_nav, visible,                  02,    reflectance,      204,  55777387,  0.83 um,  SSEC,  MODIS,   grid204.ncml,  SSEC_AWIPS_MODIS_HI_1KM_Vis086_%Y%m%d_%H%M.55777387
@@ -263,4 +121,6 @@
 *,  modis,      mod06_nav,    cloud_top_temperature,    none,  btemp,            204,  55777382,  CTT,      SSEC,  MODIS,   grid204.ncml,  SSEC_AWIPS_MODIS_HI_4KM_CTT_%Y%m%d_%H%M.55777382
 *,  modis,      geo_1000m_nav,      ndvi,                     none,  contiguous_index, 204,  55777358,  NDVI,     SSEC,  MODIS,   grid204.ncml,  SSEC_AWIPS_MODIS_HI_1KM_NDVI_%Y%m%d_%H%M.55777358
 *,  modis,      mod07_nav,    total_precipitable_water, none,  distance,         204,  55777380,  TPW,      SSEC,  MODIS,   grid204.ncml,  SSEC_AWIPS_MODIS_HI_4KM_TPW_%Y%m%d_%H%M.55777380
->>>>>>> ebf2930a
+*,  modis,      geo_1000m_nav,      ir_enh,                   20,    btemp_enh,        204,  99999999,  3.75 um,  SSEC,  MODIS,   grid204.ncml,  SSEC_AWIPS_MODIS_HI_1KM_4um_ENH_%Y%m%d_%H%M.99999999
+*,  modis,      geo_1000m_nav,      ir_enh,                   27,    btemp_enh,        204,  99999999,  6.7 um,   SSEC,  MODIS,   grid204.ncml,  SSEC_AWIPS_MODIS_HI_1KM_WV_ENH_%Y%m%d_%H%M.99999999
+*,  modis,      geo_1000m_nav,      ir_enh,                   31,    btemp_enh,        204,  99999999,  11 um,    SSEC,  MODIS,   grid204.ncml,  SSEC_AWIPS_MODIS_HI_1KM_IR_ENH_%Y%m%d_%H%M.99999999
