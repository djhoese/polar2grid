#!/usr/bin/env python
# encoding: utf-8
"""Simple script to plot flat binary files
onto a png file using matplotlib.

:author:       David Hoese (davidh)
:contact:      david.hoese@ssec.wisc.edu
:organization: Space Science and Engineering Center (SSEC)
:copyright:    Copyright (c) 2013 University of Wisconsin SSEC. All rights reserved.
:date:         Jan 2013
:license:      GNU GPLv3

Copyright (C) 2013 Space Science and Engineering Center (SSEC),
 University of Wisconsin-Madison.

   This program is free software: you can redistribute it and/or modify
   it under the terms of the GNU General Public License as published by
   the Free Software Foundation, either version 3 of the License, or
   (at your option) any later version.

   This program is distributed in the hope that it will be useful,
   but WITHOUT ANY WARRANTY; without even the implied warranty of
   MERCHANTABILITY or FITNESS FOR A PARTICULAR PURPOSE.  See the
   GNU General Public License for more details.

   You should have received a copy of the GNU General Public License
   along with this program.  If not, see <http://www.gnu.org/licenses/>.

This file is part of the polar2grid software package. Polar2grid takes
satellite observation data, remaps it, and writes it to a file format for
input into another program.
Documentation: http://www.ssec.wisc.edu/software/polar2grid/

    Written by David Hoese    January 2013
    University of Wisconsin-Madison 
    Space Science and Engineering Center
    1225 West Dayton Street
    Madison, WI  53706
    david.hoese@ssec.wisc.edu

"""
__docformat__ = "restructuredtext en"

from glob import glob
import numpy
import matplotlib
matplotlib.use('agg')
from matplotlib import pyplot as plt
from polar2grid.core import Workspace

import os

<<<<<<< HEAD
def plot_binary(bf, workspace='.', fill_value=-999.0, dpi_to_use=100):
=======
DEFAULT_FILE_PATTERN = "result_*.real4.*.*"
DEFAULT_FILL_VALUE   = -999.0
DEFAULT_DPI          = 150

def plot_binary(bf, workspace='.',
                fill_value=DEFAULT_FILL_VALUE,
                dpi=DEFAULT_DPI):
>>>>>>> 40774df6
    W=Workspace(workspace)

    plt.figure()
    fbf_attr = bf.split(".")[0]
    result = getattr(W, fbf_attr)
    result = numpy.ma.masked_where(result == fill_value, result)
    print result.min(),result.max()
    plt.imshow(result)
    plt.bone()
    plt.colorbar()
<<<<<<< HEAD
    plt.savefig("plot_binary.%s.png" % fbf_attr, dpi=dpi_to_use)
=======
    plt.savefig(("plot_binary.%s.png" % fbf_attr), dpi=dpi)
>>>>>>> 40774df6
    plt.close()

def main():
    from argparse import ArgumentParser
    description = """
Plot binary files using matplotlib.
    """
    parser = ArgumentParser(description=description)
    parser.add_argument("-f", dest="fill_value", default=DEFAULT_FILL_VALUE, type=float,
            help="Specify the fill_value of the input file(s)")
    parser.add_argument("-p", dest="pattern",
            help="filename pattern to search the current directory for")
    parser.add_argument("-d", dest="dpi", default=DEFAULT_DPI, type=int,
            help="the dpi that images will be plotted at")
    parser.add_argument("binary_files", nargs="*",
            help="list of flat binary files to be plotted in the current directory")
    parser.add_argument('--dpi', dest="dpi",   default=100, type=float,
            help="Specify the dpi for the resulting figure, higher dpi will result in larger figures and longer run times")
    args = parser.parse_args()

    workspace = '.'
    binary_files = args.binary_files
    if not args.binary_files and not args.pattern:
        args.pattern = DEFAULT_FILE_PATTERN
    if args.pattern:
        workspace = os.path.split(args.pattern)[0]
        binary_files = [ os.path.split(x)[1] for x in glob(args.pattern) ]

    for bf in binary_files:
        print "Plotting '%s'" % (bf,)
        try:
<<<<<<< HEAD
            plot_binary(bf, workspace='.', fill_value=args.fill_value, dpi_to_use=args.dpi)
=======
            plot_binary(bf, workspace='.',
                        fill_value=args.fill_value,
                        dpi=args.dpi)
>>>>>>> 40774df6
        except StandardError as e:
            print "Could not plot '%s'" % (bf,)
            if hasattr(e, "msg"): print e,e.msg
            else: print e

if __name__ == "__main__":
    import sys

    sys.exit(main())
<|MERGE_RESOLUTION|>--- conflicted
+++ resolved
@@ -50,17 +50,13 @@
 
 import os
 
-<<<<<<< HEAD
-def plot_binary(bf, workspace='.', fill_value=-999.0, dpi_to_use=100):
-=======
 DEFAULT_FILE_PATTERN = "result_*.real4.*.*"
 DEFAULT_FILL_VALUE   = -999.0
 DEFAULT_DPI          = 150
 
 def plot_binary(bf, workspace='.',
                 fill_value=DEFAULT_FILL_VALUE,
-                dpi=DEFAULT_DPI):
->>>>>>> 40774df6
+                dpi_to_use=DEFAULT_DPI):
     W=Workspace(workspace)
 
     plt.figure()
@@ -71,11 +67,7 @@
     plt.imshow(result)
     plt.bone()
     plt.colorbar()
-<<<<<<< HEAD
     plt.savefig("plot_binary.%s.png" % fbf_attr, dpi=dpi_to_use)
-=======
-    plt.savefig(("plot_binary.%s.png" % fbf_attr), dpi=dpi)
->>>>>>> 40774df6
     plt.close()
 
 def main():
@@ -88,11 +80,9 @@
             help="Specify the fill_value of the input file(s)")
     parser.add_argument("-p", dest="pattern",
             help="filename pattern to search the current directory for")
-    parser.add_argument("-d", dest="dpi", default=DEFAULT_DPI, type=int,
-            help="the dpi that images will be plotted at")
     parser.add_argument("binary_files", nargs="*",
             help="list of flat binary files to be plotted in the current directory")
-    parser.add_argument('--dpi', dest="dpi",   default=100, type=float,
+    parser.add_argument('-d', '--dpi', dest="dpi", default=DEFAULT_DPI, type=float,
             help="Specify the dpi for the resulting figure, higher dpi will result in larger figures and longer run times")
     args = parser.parse_args()
 
@@ -107,13 +97,9 @@
     for bf in binary_files:
         print "Plotting '%s'" % (bf,)
         try:
-<<<<<<< HEAD
-            plot_binary(bf, workspace='.', fill_value=args.fill_value, dpi_to_use=args.dpi)
-=======
             plot_binary(bf, workspace='.',
                         fill_value=args.fill_value,
-                        dpi=args.dpi)
->>>>>>> 40774df6
+                        dpi_to_use=args.dpi)
         except StandardError as e:
             print "Could not plot '%s'" % (bf,)
             if hasattr(e, "msg"): print e,e.msg
